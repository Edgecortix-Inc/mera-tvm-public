/*
 * Copyright 2022 EdgeCortix Inc.
 *
 * Licensed to the Apache Software Foundation (ASF) under one
 * or more contributor license agreements.  See the NOTICE file
 * distributed with this work for additional information
 * regarding copyright ownership.  The ASF licenses this file
 * to you under the Apache License, Version 2.0 (the
 * "License"); you may not use this file except in compliance
 * with the License.  You may obtain a copy of the License at
 *
 *   http://www.apache.org/licenses/LICENSE-2.0
 *
 * Unless required by applicable law or agreed to in writing,
 * software distributed under the License is distributed on an
 * "AS IS" BASIS, WITHOUT WARRANTIES OR CONDITIONS OF ANY
 * KIND, either express or implied.  See the License for the
 * specific language governing permissions and limitations
 * under the License.
 */

/*
 * \file tvm/runtime/c_runtime_api.h
 * \brief TVM runtime library.
 *
 *  The philosophy of TVM project is to customize the compilation
 *  stage to generate code that can used by other projects transparently.
 *  So this is a minimum runtime code gluing, and some limited
 *  memory management code to enable quick testing.
 *
 *  The runtime API is independent from TVM compilation stack and can
 *  be linked via libtvm_runtime.
 *
 *  The common flow is:
 *   - Use TVMFuncListGlobalNames to get global function name
 *   - Use TVMFuncCall to call these functions.
 *
 *  Possible return values of the API functions:
 *  * 0: success
 *  * -1: the error can be retrieved through TVMGetLastError.
 *  * -2: a frontend error occurred and recorded in the frontend.
 */
#ifndef TVM_RUNTIME_C_RUNTIME_API_H_
#define TVM_RUNTIME_C_RUNTIME_API_H_

// Macros to do weak linking
#ifdef _MSC_VER
#define TVM_WEAK __declspec(selectany)
#else
#define TVM_WEAK __attribute__((weak))
#endif

#ifdef __EMSCRIPTEN__
#include <emscripten/emscripten.h>
#define TVM_DLL EMSCRIPTEN_KEEPALIVE
#endif

#ifndef TVM_DLL
#ifdef _WIN32
#ifdef TVM_EXPORTS
#define TVM_DLL __declspec(dllexport)
#else
#define TVM_DLL __declspec(dllimport)
#endif
#else
#define TVM_DLL __attribute__((visibility("default")))
#endif
#endif

// TVM version
<<<<<<< HEAD
#define TVM_VERSION "1.2"
=======
#define TVM_VERSION "0.10.dev0"
>>>>>>> 178f82dc

// TVM Runtime is DLPack compatible.
#include <dlpack/dlpack.h>

#ifdef __cplusplus
extern "C" {
#endif
#include <stddef.h>
#include <stdint.h>

/*! \brief type of array index. */
typedef int64_t tvm_index_t;

/*! \brief Extension device types in TVM */
typedef enum {
  kDLAOCL = 5,
  kDLSDAccel = 6,
  kOpenGL = 11,
  kDLMicroDev = 13,
  kDLHexagon = 14,
  kDLWebGPU = 15
  // AddExtraTVMType which is not in DLPack here
} TVMDeviceExtType;

/*!
 * \brief The type code in used and only used in TVM FFI for argument passing.
 *
 * DLPack consistency:
 * 1) kTVMArgInt is compatible with kDLInt
 * 2) kTVMArgFloat is compatible with kDLFloat
 * 3) kDLUInt is not in ArgTypeCode, but has a spared slot
 *
 * Downstream consistency:
 * The kDLInt, kDLUInt, kDLFloat are kept consistent with the original ArgType code
 *
 * It is only used in argument passing, and should not be confused with
 * DataType::TypeCode, which is DLPack-compatible.
 *
 * \sa tvm::runtime::DataType::TypeCode
 */
typedef enum {
  kTVMArgInt = kDLInt,
  kTVMArgFloat = kDLFloat,
  kTVMOpaqueHandle = 3U,
  kTVMNullptr = 4U,
  kTVMDataType = 5U,
  kDLDevice = 6U,
  kTVMDLTensorHandle = 7U,
  kTVMObjectHandle = 8U,
  kTVMModuleHandle = 9U,
  kTVMPackedFuncHandle = 10U,
  kTVMStr = 11U,
  kTVMBytes = 12U,
  kTVMNDArrayHandle = 13U,
  kTVMObjectRValueRefArg = 14U,
  // Extension codes for other frameworks to integrate TVM PackedFunc.
  // To make sure each framework's id do not conflict, use first and
  // last sections to mark ranges.
  // Open an issue at the repo if you need a section of code.
  kTVMExtBegin = 15U,
  kTVMNNVMFirst = 16U,
  kTVMNNVMLast = 20U,
  // The following section of code is used for non-reserved types.
  kTVMExtReserveEnd = 64U,
  kTVMExtEnd = 128U,
} TVMArgTypeCode;

/*! \brief the array handle */
typedef DLTensor* TVMArrayHandle;

/*!
 * \brief Union type of values
 *  being passed through API and function calls.
 */
typedef union {
  int64_t v_int64;
  double v_float64;
  void* v_handle;
  const char* v_str;
  DLDataType v_type;
  DLDevice v_device;
} TVMValue;

/*!
 * \brief Byte array type used to pass in byte array
 *  When kTVMBytes is used as data type.
 */
typedef struct {
  const char* data;
  size_t size;
} TVMByteArray;

/*! \brief Handle to TVM runtime modules. */
typedef void* TVMModuleHandle;
/*! \brief Handle to packed function handle. */
typedef void* TVMFunctionHandle;
/*! \brief Handle to hold return value. */
typedef void* TVMRetValueHandle;
/*!
 * \brief The stream that is specific to device
 * can be NULL, which indicates the default one.
 */
typedef void* TVMStreamHandle;
/*! \brief Handle to Object. */
typedef void* TVMObjectHandle;

/*!
 * \brief Used for implementing C API function.
 *  Set last error message before return.
 * \param msg The error message to be set.
 */
TVM_DLL void TVMAPISetLastError(const char* msg);

/*!
 * \brief return str message of the last error
 *  all function in this file will return 0 when success
 *  and nonzero when an error occurred,
 *  TVMGetLastError can be called to retrieve the error
 *
 *  this function is threadsafe and can be called by different thread
 *  \return error info
 */
TVM_DLL const char* TVMGetLastError(void);
/*!
 * \brief Load module from file.
 * \param file_name The file name to load the module from.
 * \param format The format of the module.
 * \param out The result module
 *
 * \return 0 when success, nonzero when failure happens
 * \note The resulting module do not contain import relation.
 *  It can be reconstructed by TVMModImport.
 */
TVM_DLL int TVMModLoadFromFile(const char* file_name, const char* format, TVMModuleHandle* out);

/*!
 * \brief Add dep to mod's dependency.
 *  This allows functions in this module to use modules.
 *
 * \param mod The module handle.
 * \param dep The dependent module to be imported.
 * \return 0 when success, nonzero when failure happens
 */
TVM_DLL int TVMModImport(TVMModuleHandle mod, TVMModuleHandle dep);

/*!
 * \brief Get function from the module.
 * \param mod The module handle.
 * \param func_name The name of the function.
 * \param query_imports Whether to query imported modules
 * \param out The result function, can be NULL if it is not available.
 * \return 0 when no error is thrown, nonzero when failure happens
 */
TVM_DLL int TVMModGetFunction(TVMModuleHandle mod, const char* func_name, int query_imports,
                              TVMFunctionHandle* out);

/*!
 * \brief Free the Module
 * \param mod The module to be freed.
 *
 * \note This may not free up the module's resources.
 *  If there is active TVMFunctionHandle uses the module
 *  Or if this module is imported by another active module.
 *
 *  The all functions remains valid until TVMFuncFree is called.
 * \return 0 when success, nonzero when failure happens
 */
TVM_DLL int TVMModFree(TVMModuleHandle mod);

/*!
 * \brief Free the function when it is no longer needed.
 * \param func The function handle
 * \return 0 when success, nonzero when failure happens
 */
TVM_DLL int TVMFuncFree(TVMFunctionHandle func);

/*!
 * \brief Call a Packed TVM Function.
 *
 * \param func node handle of the function.
 * \param arg_values The arguments
 * \param type_codes The type codes of the arguments
 * \param num_args Number of arguments.
 *
 * \param ret_val The return value.
 * \param ret_type_code the type code of return value.
 *
 * \return 0 when success, nonzero when failure happens
 * \note TVM calls always exchanges with type bits=64, lanes=1
 *
 * \note API calls always exchanges with type bits=64, lanes=1
 *   If API call returns container handles (e.g. FunctionHandle)
 *   these handles should be managed by the front-end.
 *   The front-end need to call free function (e.g. TVMFuncFree)
 *   to free these handles.
 */
TVM_DLL int TVMFuncCall(TVMFunctionHandle func, TVMValue* arg_values, int* type_codes, int num_args,
                        TVMValue* ret_val, int* ret_type_code);

/*!
 * \brief Set the return value of TVMPackedCFunc.
 *
 *  This function is called by TVMPackedCFunc to set the return value.
 *  When this function is not called, the function returns null by default.
 *
 * \param ret The return value handle, pass by ret in TVMPackedCFunc
 * \param value The value to be returned.
 * \param type_code The type of the value to be returned.
 * \param num_ret Number of return values, for now only 1 is supported.
 */
TVM_DLL int TVMCFuncSetReturn(TVMRetValueHandle ret, TVMValue* value, int* type_code, int num_ret);

/*!
 * \brief Inplace translate callback argument value to return value.
 *  This is only needed for non-POD arguments.
 *
 * \param value The value to be translated.
 * \param code The type code to be translated.
 * \note This function will do a shallow copy when necessary.
 *
 * \return 0 when success, nonzero when failure happens.
 */
TVM_DLL int TVMCbArgToReturn(TVMValue* value, int* code);

/*!
 * \brief C type of packed function.
 *
 * \param args The arguments
 * \param type_codes The type codes of the arguments
 * \param num_args Number of arguments.
 * \param ret The return value handle.
 * \param resource_handle The handle additional resouce handle from front-end.
 * \return 0 if success, -1 if failure happens, set error via TVMAPISetLastError.
 * \sa TVMCFuncSetReturn
 */
typedef int (*TVMPackedCFunc)(TVMValue* args, int* type_codes, int num_args, TVMRetValueHandle ret,
                              void* resource_handle);

/*!
 * \brief C callback to free the resource handle in C packed function.
 * \param resource_handle The handle additional resouce handle from front-end.
 */
typedef void (*TVMPackedCFuncFinalizer)(void* resource_handle);

/*!
 * \brief Signature for extension function declarer.
 *
 *  TVM call this function to get the extension functions
 *  The declarer will call register_func to register function and their name.
 *
 * \param register_func_handle The register function
 * \return 0 if success, -1 if failure happens
 */
typedef int (*TVMExtensionFuncDeclarer)(TVMFunctionHandle register_func_handle);

/*!
 * \brief Wrap a TVMPackedCFunc to become a FunctionHandle.
 *
 * The resource_handle will be managed by TVM API, until the function is no longer used.
 *
 * \param func The packed C function.
 * \param resource_handle The resource handle from front-end, can be NULL.
 * \param fin The finalizer on resource handle when the FunctionHandle get freed, can be NULL
 * \param out the result function handle.
 * \return 0 when success, nonzero when failure happens
 */
TVM_DLL int TVMFuncCreateFromCFunc(TVMPackedCFunc func, void* resource_handle,
                                   TVMPackedCFuncFinalizer fin, TVMFunctionHandle* out);

/*!
 * \brief Register the function to runtime's global table.
 *
 * The registered function then can be pulled by the backend by the name.
 *
 * \param name The name of the function.
 * \param f The function to be registered.
 * \param override Whether allow override already registered function.
 */
TVM_DLL int TVMFuncRegisterGlobal(const char* name, TVMFunctionHandle f, int override);

/*!
 * \brief Get a global function.
 *
 * \param name The name of the function.
 * \param out the result function pointer, NULL if it does not exist.
 *
 * \note The function handle of global function is managed by TVM runtime,
 *  So TVMFuncFree is should not be called when it get deleted.
 */
TVM_DLL int TVMFuncGetGlobal(const char* name, TVMFunctionHandle* out);

/*!
 * \brief List all the globally registered function name
 * \param out_size The number of functions
 * \param out_array The array of function names.
 * \return 0 when success, nonzero when failure happens
 */
TVM_DLL int TVMFuncListGlobalNames(int* out_size, const char*** out_array);

/*!
 * \brief Remove a global function.
 * \param name The name of the function.
 */
TVM_DLL int TVMFuncRemoveGlobal(const char* name);

// Array related apis for quick proptyping
/*!
 * \brief Allocate a nd-array's memory,
 *  including space of shape, of given spec.
 *
 * \param shape The shape of the array, the data content will be copied to out
 * \param ndim The number of dimension of the array.
 * \param dtype_code The type code of the dtype
 * \param dtype_bits The number of bits of dtype
 * \param dtype_lanes The number of lanes in the dtype.
 * \param device_type The device type.
 * \param device_id The device id.
 * \param out The output handle.
 * \return 0 when success, nonzero when failure happens
 */
TVM_DLL int TVMArrayAlloc(const tvm_index_t* shape, int ndim, int dtype_code, int dtype_bits,
                          int dtype_lanes, int device_type, int device_id, TVMArrayHandle* out);

/*!
 * \brief Free the TVM Array.
 * \param handle The array handle to be freed.
 * \return 0 when success, nonzero when failure happens
 */
TVM_DLL int TVMArrayFree(TVMArrayHandle handle);

/*!
 * \brief Copy array data from CPU byte array.
 * \param handle The array handle.
 * \param data the data pointer
 * \param nbytes The number of bytes to copy.
 * \return 0 when success, nonzero when failure happens
 */
TVM_DLL int TVMArrayCopyFromBytes(TVMArrayHandle handle, void* data, size_t nbytes);

/*!
 * \brief Copy array data to CPU byte array.
 * \param handle The array handle.
 * \param data the data pointer
 * \param nbytes The number of bytes to copy.
 * \return 0 when success, nonzero when failure happens
 */
TVM_DLL int TVMArrayCopyToBytes(TVMArrayHandle handle, void* data, size_t nbytes);

/*!
 * \brief Copy the array, both from and to must be valid during the copy.
 * \param from The array to be copied from.
 * \param to The target space.
 * \param stream The stream where the copy happens, can be NULL.
 * \return 0 when success, nonzero when failure happens
 */
TVM_DLL int TVMArrayCopyFromTo(TVMArrayHandle from, TVMArrayHandle to, TVMStreamHandle stream);

/*!
 * \brief Produce an array from the DLManagedTensor that shares data memory
 * with the DLManagedTensor.
 * \param from The source DLManagedTensor.
 * \param out The output array handle.
 * \return 0 when success, nonzero when failure happens
 */
TVM_DLL int TVMArrayFromDLPack(DLManagedTensor* from, TVMArrayHandle* out);

/*!
 * \brief Produce a DLMangedTensor from the array that shares data memory with
 * the array.
 * \param from The source array.
 * \param out The DLManagedTensor handle.
 * \return 0 when success, nonzero when failure happens
 */
TVM_DLL int TVMArrayToDLPack(TVMArrayHandle from, DLManagedTensor** out);

/*!
 * \brief Delete (free) a DLManagedTensor's data.
 * \param dltensor Pointer to the DLManagedTensor.
 */
TVM_DLL void TVMDLManagedTensorCallDeleter(DLManagedTensor* dltensor);

/*!
 * \brief Create a new runtime stream.
 *
 * \param device_type The device type.
 * \param device_id The device id.
 * \param out The new stream handle.
 * \return 0 when success, nonzero when failure happens
 */
TVM_DLL int TVMStreamCreate(int device_type, int device_id, TVMStreamHandle* out);

/*!
 * \brief Free a created stream handle.
 *
 * \param device_type The device type.
 * \param device_id The device id.
 * \param stream The stream to be freed.
 * \return 0 when success, nonzero when failure happens
 */
TVM_DLL int TVMStreamFree(int device_type, int device_id, TVMStreamHandle stream);

/*!
 * \brief Set the runtime stream of current thread to be stream.
 *  The subsequent calls to the same device_type
 *  will use the setted stream handle.
 *  The specific type of stream is runtime device dependent.
 *
 * \param device_type The device type.
 * \param device_id The device id.
 * \param handle The stream handle.
 * \return 0 when success, nonzero when failure happens
 */
TVM_DLL int TVMSetStream(int device_type, int device_id, TVMStreamHandle handle);

/*!
 * \brief Wait until all computations on stream completes.
 *
 * \param device_type The device type.
 * \param device_id The device id.
 * \param stream The stream to be synchronized.
 * \return 0 when success, nonzero when failure happens
 */
TVM_DLL int TVMSynchronize(int device_type, int device_id, TVMStreamHandle stream);

/*!
 * \brief Synchronize two streams of execution.
 *
 * \param device_type The device type.
 * \param device_id The device id.
 * \param src The source stream to synchronize.
 * \param dst The destination stream to synchronize.
 * \return 0 when success, nonzero when failure happens
 */
TVM_DLL int TVMStreamStreamSynchronize(int device_type, int device_id, TVMStreamHandle src,
                                       TVMStreamHandle dst);

/*!
 * \brief Get the type_index from an object.
 *
 * \param obj The object handle.
 * \param out_tindex the output type index.
 * \return 0 when success, nonzero when failure happens
 */
TVM_DLL int TVMObjectGetTypeIndex(TVMObjectHandle obj, unsigned* out_tindex);

/*!
 * \brief Convert type key to type index.
 * \param type_key The key of the type.
 * \param out_tindex the corresponding type index.
 * \return 0 when success, nonzero when failure happens
 */
TVM_DLL int TVMObjectTypeKey2Index(const char* type_key, unsigned* out_tindex);

/*!
 * \brief Convert type index to type key.
 * \param tindex The type index.
 * \param out_type_key The output type key.
 * \return 0 when success, nonzero when failure happens
 */
TVM_DLL int TVMObjectTypeIndex2Key(unsigned tindex, char** out_type_key);

/*!
 * \brief Increase the reference count of an object.
 *
 * \param obj The object handle.
 * \note Internally we increase the reference counter of the object.
 * \return 0 when success, nonzero when failure happens
 */
TVM_DLL int TVMObjectRetain(TVMObjectHandle obj);

/*!
 * \brief Free the object.
 *
 * \param obj The object handle.
 * \note Internally we decrease the reference counter of the object.
 *       The object will be freed when every reference to the object are removed.
 * \return 0 when success, nonzero when failure happens
 */
TVM_DLL int TVMObjectFree(TVMObjectHandle obj);

/*!
 * \brief Free a TVMByteArray returned from TVMFuncCall, and associated memory.
 * \param arr The TVMByteArray instance.
 * \return 0 on success, -1 on failure.
 */
TVM_DLL int TVMByteArrayFree(TVMByteArray* arr);

/*!
 * \brief Allocate a data space on device.
 * \param dev The device to perform operation.
 * \param nbytes The number of bytes in memory.
 * \param alignment The alignment of the memory.
 * \param type_hint The type of elements. Only needed by certain backends such
 *                   as nbytes & alignment are sufficient for most backends.
 * \param out_data The allocated device pointer.
 * \return 0 when success, nonzero when failure happens
 */
TVM_DLL int TVMDeviceAllocDataSpace(DLDevice dev, size_t nbytes, size_t alignment,
                                    DLDataType type_hint, void** out_data);

/*!
 * \brief Allocate a data space on device with special memory scope.
 * \note The memory could use a special multi-dimensional memory layout.
 *       That is why we pass shape and dtype instead of raw number of bytes.
 * \param dev The device to perform operation.
 * \param ndim The number of dimension of the tensor.
 * \param shape The shape of the tensor.
 * \param dtype The type of elements.
 * \param mem_scope The memory scope of the tensor,
 *        can be nullptr, which indicate the default global DRAM
 * \param out_data The allocated device pointer.
 * \return 0 when success, nonzero when failure happens
 */
TVM_DLL int TVMDeviceAllocDataSpaceWithScope(DLDevice dev, int ndim, const int64_t* shape,
                                             DLDataType dtype, const char* mem_scope,
                                             void** out_data);

/*!
 * \brief Free a data space on device.
 * \param dev The device to perform operation.
 * \param ptr The data space.
 * \return 0 when success, nonzero when failure happens
 */
TVM_DLL int TVMDeviceFreeDataSpace(DLDevice dev, void* ptr);

/*!
 * \brief Copy data from one place to another.
 * \note This API is designed to support special memory with shape dependent layout.
 *       We pass in DLTensor* with shape information to support these cases.
 * \param from The source tensor.
 * \param to The target tensor.
 * \param stream Optional stream object.
 * \return 0 when success, nonzero when failure happens.
 */
TVM_DLL int TVMDeviceCopyDataFromTo(DLTensor* from, DLTensor* to, TVMStreamHandle stream);

/*!
 * \brief Check that an object is derived from another.
 * \param child_type_index The type index of the derived type.
 * \param parent_type_index The type index of the parent type.
 * \param is_derived A boolean representing whether this predicate holds.
 * \return 0 when success, nonzero when failure happens.
 */
TVM_DLL int TVMObjectDerivedFrom(uint32_t child_type_index, uint32_t parent_type_index,
                                 int* is_derived);

#ifdef __cplusplus
}  // TVM_EXTERN_C
#endif
#endif  // TVM_RUNTIME_C_RUNTIME_API_H_<|MERGE_RESOLUTION|>--- conflicted
+++ resolved
@@ -68,11 +68,7 @@
 #endif
 
 // TVM version
-<<<<<<< HEAD
 #define TVM_VERSION "1.2"
-=======
-#define TVM_VERSION "0.10.dev0"
->>>>>>> 178f82dc
 
 // TVM Runtime is DLPack compatible.
 #include <dlpack/dlpack.h>
