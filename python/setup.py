--- conflicted
+++ resolved
@@ -173,7 +173,6 @@
 
 
 setup_kwargs = {}
-<<<<<<< HEAD
 
 
 def get_package_data_files():
@@ -217,15 +216,6 @@
         for pkg_data in get_package_data_files():
             fo.write(f"include tvm/{pkg_data}\n")
     setup_kwargs = {"include_package_data": True}
-=======
-if not CONDA_BUILD:
-    with open("MANIFEST.in", "w") as fo:
-        for path in LIB_LIST:
-            if os.path.isfile(path):
-                shutil.copy(path, os.path.join(CURRENT_DIR, "tvm"))
-                _, libname = os.path.split(path)
-                fo.write(f"include tvm/{libname}\n")
->>>>>>> 178f82dc
 
             if os.path.isdir(path):
                 _, libname = os.path.split(path)
@@ -235,21 +225,6 @@
     setup_kwargs = {"include_package_data": True}
 
 
-<<<<<<< HEAD
-=======
-def get_package_data_files():
-    # Relay standard libraries
-    return ["relay/std/prelude.rly", "relay/std/core.rly"]
-
-
-def long_description_contents():
-    with open(pathlib.Path(CURRENT_DIR).resolve().parent / "README.md", encoding="utf-8") as readme:
-        description = readme.read()
-
-    return description
-
-
->>>>>>> 178f82dc
 # Temporarily add this directory to the path so we can import the requirements generator
 # tool.
 sys.path.insert(0, os.path.dirname(__file__))
@@ -271,30 +246,9 @@
     mera_tvm_version += f'+{version_local}'
 
 setup(
-<<<<<<< HEAD
     name=PKG_NAME,
     version=mera_tvm_version,
     description="Mera TVM: An End to End Tensor IR/DSL Stack for Deep Learning Systems, adapted to Mera (https://github.com/Edgecortix-Inc/mera) environment.",
-=======
-    name="tvm",
-    version=__version__,
-    description="TVM: An End to End Tensor IR/DSL Stack for Deep Learning Systems",
-    long_description=long_description_contents(),
-    long_description_content_type="text/markdown",
-    url="https://tvm.apache.org/",
-    download_url="https://github.com/apache/tvm/tags",
-    author="Apache TVM",
-    license="Apache",
-    # See https://pypi.org/classifiers/
-    classifiers=[
-        "License :: OSI Approved :: Apache Software License",
-        "Development Status :: 4 - Beta",
-        "Intended Audience :: Developers",
-        "Intended Audience :: Education",
-        "Intended Audience :: Science/Research",
-    ],
-    keywords="machine learning",
->>>>>>> 178f82dc
     zip_safe=False,
     entry_points={"console_scripts": ["tvmc = tvm.driver.tvmc.main:main"]},
     install_requires=requirements["core"][1],
@@ -303,10 +257,7 @@
     package_dir={PKG_NAME: "tvm"},
     package_data={PKG_NAME: get_package_data_files()},
     distclass=BinaryDistribution,
-<<<<<<< HEAD
     url="https://github.com/Edgecortix-Inc/mera-tvm-public",
-=======
->>>>>>> 178f82dc
     ext_modules=config_cython(),
     **setup_kwargs,
 )
@@ -317,16 +268,6 @@
     os.remove("MANIFEST.in")
     for path in LIB_LIST:
         _, libname = os.path.split(path)
-<<<<<<< HEAD
         os.remove("tvm/%s" % libname)
     for path in MERA_DNA_LIBS:
-        os.remove(f"tvm/{os.path.basename(path)}")
-=======
-        path_to_be_removed = f"tvm/{libname}"
-
-        if os.path.isfile(path_to_be_removed):
-            os.remove(path_to_be_removed)
-
-        if os.path.isdir(path_to_be_removed):
-            shutil.rmtree(path_to_be_removed)
->>>>>>> 178f82dc
+        os.remove(f"tvm/{os.path.basename(path)}")