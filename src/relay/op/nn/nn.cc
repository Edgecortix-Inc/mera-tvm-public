--- conflicted
+++ resolved
@@ -130,11 +130,7 @@
     .add_argument("bias", "1D Tensor", "Bias.")
     .set_support_level(1)
     .add_type_rel("BiasAdd", BiasAddRel)
-<<<<<<< HEAD
     .set_attr<FInferCorrectLayout>("FInferCorrectLayout", BiasAddInferCorrectLayout)
-=======
-    .set_attr<TOpPattern>("TOpPattern", kBroadcast)
->>>>>>> 178f82dc
     .set_attr<FTVMCompute>("FTVMCompute", [](const Attrs& attrs, const Array<te::Tensor>& inputs,
                                              const Type& out_type) {
       const auto* param = attrs.as<BiasAddAttrs>();
