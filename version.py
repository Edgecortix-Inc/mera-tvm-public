# Copyright 2022 EdgeCortix Inc.
#
# Licensed to the Apache Software Foundation (ASF) under one
# or more contributor license agreements.  See the NOTICE file
# distributed with this work for additional information
# regarding copyright ownership.  The ASF licenses this file
# to you under the Apache License, Version 2.0 (the
# "License"); you may not use this file except in compliance
# with the License.  You may obtain a copy of the License at
#
#   http://www.apache.org/licenses/LICENSE-2.0
#
# Unless required by applicable law or agreed to in writing,
# software distributed under the License is distributed on an
# "AS IS" BASIS, WITHOUT WARRANTIES OR CONDITIONS OF ANY
# KIND, either express or implied.  See the License for the
# specific language governing permissions and limitations
# under the License.

"""
This is the global script that set the version information of TVM.
This script runs and update all the locations that related to versions

List of affected files:
- tvm-root/python/tvm/_ffi/libinfo.py
- tvm-root/include/tvm/runtime/c_runtime_api.h
- tvm-root/conda/recipe/meta.yaml
- tvm-root/web/package.json
"""
import os
import re
import argparse
import logging
import subprocess

# Modify the following value during release
# ---------------------------------------------------
# Current version:
# We use the version of the incoming release for code
<<<<<<< HEAD
# that is under development
__version__ = "1.2"

# Most recent tag, used for git describe validation
# set this value to be the most recent release tag
# before this development cycle.
__most_recent_tag__ = "v1.1"
=======
# that is under development.
#
# It is also fallback version to be used when --git-describe
# is not invoked, or when the repository does not present the
# git tags in a format that this script can use.
#
# Two tag formats are supported:
# - vMAJ.MIN.PATCH (e.g. v0.8.0) or
# - vMAJ.MIN.devN (e.g. v0.8.dev0)
__version__ = "0.10.dev0"

>>>>>>> 178f82dc
# ---------------------------------------------------

PROJ_ROOT = os.path.dirname(os.path.abspath(os.path.expanduser(__file__)))


def py_str(cstr):
    return cstr.decode("utf-8")


def git_describe_version():
    """Get PEP-440 compatible public and local version using git describe.

    Returns
    -------
    pub_ver: str
        Public version.

    local_ver: str
        Local version (with additional label appended to pub_ver).

    Notes
    -----
    - We follow PEP 440's convention of public version
      and local versions.
    - Only tags conforming to vMAJOR.MINOR.REV (e.g. "v0.7.0")
      are considered in order to generate the version string.
      See the use of `--match` in the `git` command below.

    Here are some examples:

    - pub_ver = '0.7.0', local_ver = '0.7.0':
      We are at the 0.7.0 release.
    - pub_ver =  '0.8.dev94', local_ver = '0.8.dev94+g0d07a329e':
      We are at the 0.8 development cycle.
      The current source contains 94 additional commits
      after the most recent tag(v0.7.0),
      the git short hash tag of the current commit is 0d07a329e.
    """
    cmd = [
        "git",
        "describe",
        "--tags",
        "--match",
        "v[0-9]*.[0-9]*.[0-9]*",
        "--match",
        "v[0-9]*.[0-9]*.dev[0-9]*",
    ]
    proc = subprocess.Popen(cmd, stdout=subprocess.PIPE, stderr=subprocess.STDOUT, cwd=PROJ_ROOT)
    (out, _) = proc.communicate()

    if proc.returncode != 0:
        msg = py_str(out)
        if msg.find("not a git repository") != -1:
            return __version__, __version__
        logging.warning("git describe: %s, use %s", msg, __version__)
        return __version__, __version__
    describe = py_str(out).strip()
    arr_info = describe.split("-")

    # Remove the v prefix, mainly to be robust
    # to the case where v is not presented as well.
    if arr_info[0].startswith("v"):
        arr_info[0] = arr_info[0][1:]

    # hit the exact tag
    if len(arr_info) == 1:
        return arr_info[0], arr_info[0]

    if len(arr_info) != 3:
        logging.warning("Invalid output from git describe %s", describe)
        return __version__, __version__

    dev_pos = arr_info[0].find(".dev")

    # Development versions:
    # The code will reach this point in case it can't match a full release version, such as v0.7.0.
    #
    # 1. in case the last known label looks like vMAJ.MIN.devN e.g. v0.8.dev0, we use
    # the current behaviour of just using vMAJ.MIN.devNNNN+gGIT_REV
    if dev_pos != -1:
        dev_version = arr_info[0][: arr_info[0].find(".dev")]
    # 2. in case the last known label looks like vMAJ.MIN.PATCH e.g. v0.8.0
    # then we just carry on with a similar version to what git describe provides, which is
    # vMAJ.MIN.PATCH.devNNNN+gGIT_REV
    else:
        dev_version = arr_info[0]

    pub_ver = "%s.dev%s" % (dev_version, arr_info[1])
    local_ver = "%s+%s" % (pub_ver, arr_info[2])
    return pub_ver, local_ver


# Implementations
def update(file_name, pattern, repl, dry_run=False):
    update = []
    hit_counter = 0
    need_update = False
    with open(file_name) as file:
        for l in file:
            result = re.findall(pattern, l)
            if result:
                assert len(result) == 1
                hit_counter += 1
                if result[0] != repl:
                    l = re.sub(pattern, repl, l)
                    need_update = True
                    print("%s: %s -> %s" % (file_name, result[0], repl))
                else:
                    print("%s: version is already %s" % (file_name, repl))

            update.append(l)
    if hit_counter != 1:
        raise RuntimeError("Cannot find version in %s" % file_name)

    if need_update and not dry_run:
        with open(file_name, "w") as output_file:
            for l in update:
                output_file.write(l)


def sync_version(pub_ver, local_ver, dry_run):
    """Synchronize version."""
    # python uses the PEP-440: local version
    update(
        os.path.join(PROJ_ROOT, "python", "tvm", "_ffi", "libinfo.py"),
        r"(?<=__version__ = \")[.0-9a-z\+]+",
        local_ver,
        dry_run,
    )
    # Use public version for other parts for now
    # Note that full git hash is already available in libtvm
    # C++ header
    update(
        os.path.join(PROJ_ROOT, "include", "tvm", "runtime", "c_runtime_api.h"),
        r'(?<=TVM_VERSION ")[.0-9a-z\+]+',
        pub_ver,
        dry_run,
    )
    # conda
    update(
        os.path.join(PROJ_ROOT, "conda", "recipe", "meta.yaml"),
        r"(?<=version = ')[.0-9a-z\+]+",
        pub_ver,
        dry_run,
    )
    # web
    # change to pre-release convention by npm
    dev_pos = pub_ver.find(".dev")
    npm_ver = pub_ver if dev_pos == -1 else "%s.0-%s" % (pub_ver[:dev_pos], pub_ver[dev_pos + 1 :])
    update(
        os.path.join(PROJ_ROOT, "web", "package.json"),
        r'(?<="version": ")[.0-9a-z\-\+]+',
        npm_ver,
        dry_run,
    )


def main():
    logging.basicConfig(level=logging.INFO)
    parser = argparse.ArgumentParser(description="Detect and synchronize version.")
    parser.add_argument(
        "--print-version",
        action="store_true",
        help="Print version to the command line. No changes is applied to files.",
    )
    parser.add_argument(
        "--git-describe",
        action="store_true",
        help="Use git describe to generate development version.",
    )
    parser.add_argument("--dry-run", action="store_true")

    opt = parser.parse_args()
    pub_ver, local_ver = __version__, __version__
    if opt.git_describe:
        pub_ver, local_ver = git_describe_version()
    if opt.print_version:
        print(local_ver)
    else:
        sync_version(pub_ver, local_ver, opt.dry_run)


if __name__ == "__main__":
    main()<|MERGE_RESOLUTION|>--- conflicted
+++ resolved
@@ -37,7 +37,6 @@
 # ---------------------------------------------------
 # Current version:
 # We use the version of the incoming release for code
-<<<<<<< HEAD
 # that is under development
 __version__ = "1.2"
 
@@ -45,19 +44,6 @@
 # set this value to be the most recent release tag
 # before this development cycle.
 __most_recent_tag__ = "v1.1"
-=======
-# that is under development.
-#
-# It is also fallback version to be used when --git-describe
-# is not invoked, or when the repository does not present the
-# git tags in a format that this script can use.
-#
-# Two tag formats are supported:
-# - vMAJ.MIN.PATCH (e.g. v0.8.0) or
-# - vMAJ.MIN.devN (e.g. v0.8.dev0)
-__version__ = "0.10.dev0"
-
->>>>>>> 178f82dc
 # ---------------------------------------------------
 
 PROJ_ROOT = os.path.dirname(os.path.abspath(os.path.expanduser(__file__)))
