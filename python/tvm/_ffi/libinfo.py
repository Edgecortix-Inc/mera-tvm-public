--- conflicted
+++ resolved
@@ -116,7 +116,6 @@
         runtime_dll_path = []
     else:
         if sys.platform.startswith("win32"):
-<<<<<<< HEAD
             lib_dll_path = [os.path.join(p, "libmeratvm.dll") for p in dll_path] + [
                 os.path.join(p, "meratvm.dll") for p in dll_path
             ]
@@ -129,20 +128,6 @@
         else:
             lib_dll_path = [os.path.join(p, "libmeratvm.so") for p in dll_path]
             runtime_dll_path = [os.path.join(p, "libmeratvm_runtime.so") for p in dll_path]
-=======
-            lib_dll_names = ["libtvm.dll", "tvm.dll"]
-            runtime_dll_names = ["libtvm_runtime.dll", "tvm_runtime.dll"]
-        elif sys.platform.startswith("darwin"):
-            lib_dll_names = ["libtvm.dylib"]
-            runtime_dll_names = ["libtvm_runtime.dylib"]
-        else:
-            lib_dll_names = ["libtvm.so"]
-            runtime_dll_names = ["libtvm_runtime.so"]
-
-        name = lib_dll_names + runtime_dll_names
-        lib_dll_path = [os.path.join(p, name) for name in lib_dll_names for p in dll_path]
-        runtime_dll_path = [os.path.join(p, name) for name in runtime_dll_names for p in dll_path]
->>>>>>> 178f82dc
 
     if not use_runtime:
         # try to find lib_dll_path
@@ -237,8 +222,4 @@
 # We use the version of the incoming release for code
 # that is under development.
 # The following line is set by tvm/python/update_version.py
-<<<<<<< HEAD
-__version__ = "1.2"
-=======
-__version__ = "0.10.dev0"
->>>>>>> 178f82dc
+__version__ = "1.2"