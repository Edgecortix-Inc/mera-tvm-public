# Copyright 2022 EdgeCortix Inc.
#
# Licensed to the Apache Software Foundation (ASF) under one
# or more contributor license agreements.  See the NOTICE file
# distributed with this work for additional information
# regarding copyright ownership.  The ASF licenses this file
# to you under the Apache License, Version 2.0 (the
# "License"); you may not use this file except in compliance
# with the License.  You may obtain a copy of the License at
#
#   http://www.apache.org/licenses/LICENSE-2.0
#
# Unless required by applicable law or agreed to in writing,
# software distributed under the License is distributed on an
# "AS IS" BASIS, WITHOUT WARRANTIES OR CONDITIONS OF ANY
# KIND, either express or implied.  See the License for the
# specific language governing permissions and limitations
# under the License.
# pylint: disable=import-self, too-many-lines, len-as-condition, no-else-return, unused-variable, too-many-nested-blocks
# pylint: disable=consider-iterating-dictionary, invalid-name, unused-argument, unused-variable, broad-except
# pylint: disable=import-outside-toplevel, simplifiable-if-expression, cell-var-from-loop, unnecessary-lambda
# pylint: disable=missing-function-docstring, redefined-builtin
"""PT: PyTorch frontend."""
import functools
import itertools
import math
import sys

import numpy as np
import tvm
from tvm.ir import IRModule
from tvm.topi.utils import get_const_tuple

from .. import analysis as _analysis
from .. import expr as _expr
from .. import function as _function
from .. import op as _op
from .. import qnn, transform
from ..expr_functor import ExprMutator
from ..loops import while_loop
from ..prelude import Prelude, StaticTensorArrayOps
from .pytorch_util import is_channel_concat, map_axis
from ..ty import Any, TensorType, TupleType
from . import qnn_torch
from .common import AttrCvt, get_relay_op, gru_cell, logger, rnn_cell
from .common import infer_shape as _infer_shape
from .common import infer_value as _infer_value
from .common import infer_value_simulated as _infer_value_simulated
from .common import lstm_cell, try_infer_value, unbind, fold_constant
from .pytorch_utils import is_version_greater_than, getattr_attr_name

__all__ = ["from_pytorch"]

# This returns a "subgraph" which puts variables whenever
# the type is known. It also records things to map the input
# nodes to the extracted graph's nodes.
# As Python objects are not round-trippable through C++, and
# our type annotations only live in Python, we need to map
# the we need to map the nodes we get in visiting to the nodes
# we used to construct the graph (they are the same in C++,
# match each other in dictionary lookups, but are not the same
# in Python) by using the hint dictionary filled as
# {node: node for node in nodes} to get the type annotations.
# https://discuss.tvm.apache.org/t/round-tripping-objects-through-the-ffi/8440
class _TypeFinder(ExprMutator):
    def __init__(self, types):
        super().__init__()
        self.counter = 0
        self.vars = {}
        self.types = types
        self.leave = set()  # some variables are not inputs

    def visit_let(self, let):
        self.leave.add(let.var)
        return super().visit_let(let)

    def visit_function(self, fn):
        self.leave.update(fn.params)
        return super().visit_function(fn)

    def visit(self, expr):
        if expr in self.leave:
            return super().visit(expr)
        if expr in self.vars:
            return self.vars[expr]
        if isinstance(expr, tvm.relay.Var):
            self.vars[expr] = expr
            return expr
        if expr in self.types:
            ty = self.types[expr]
            v = tvm.relay.var(f"_{self.counter}", type_annotation=ty)
            self.counter += 1
            self.vars[expr] = v
            return v
        v = super().visit(expr)
        return v


def _should_construct_dynamic_list(list_construct_node):
    # if this list is element-accessed or modified at runtime, generate List ADT
    def inplace_add_to_add(op_name):
        if op_name == "aten::add_":
            return "aten::add"
        else:
            return op_name

    uses = _get_uses(list_construct_node)

    for loop_use in filter(lambda use: use.user.kind() == "prim::Loop", uses):
        block_input_index = loop_use.offset - 1
        block = list(loop_use.user.blocks())[0]
        list_loop_var = list(block.inputs())[block_input_index]
        uses += _get_uses(list_loop_var.node())

    op_names = map(inplace_add_to_add, set(use.user.kind() for use in uses))

    list_ops = set(["aten::add", "aten::__getitem__"])
    intersect = list_ops.intersection(op_names)

    if len(intersect) > 0 and intersect != set(["aten::add"]):
        return True

    # if add op outputs list, it is dynamic so we need to construct List ADT
    for use in filter(lambda use: use.user.kind() in ["aten::add", "aten::add_"], uses):
        output_type = _get_node_type(use.user)
        if output_type == "ListType":
            return True

    return False


def _is_int_seq(seq):
    # TODO (t-vi): handle non-int constants? (like numpy.intXX)
    return len(seq) > 0 and all([isinstance(i, int) for i in seq])


# operator implementation
class PyTorchOpConverter:
    """A helper class for holding PyTorch op converters."""

    def __init__(self, prelude, default_dtype, layout):
        self.prelude = prelude
        self.default_dtype = default_dtype
        self.create_convert_map()
        self.types = {}  # map from nodes to (Relay) type annotations
        self.layout = layout

    # this incrementally infers the type, see the comments on the type visitor
    # above.
    def infer_type(self, node, mod=None):
        """An incremental method to infer the type of a node in the relay graph."""

        if node in self.types:
            return self.types[node]
        if isinstance(node, tvm.relay.Var):
            return node.type_annotation

        tf = _TypeFinder(types=self.types)
        new_node = tf.visit(node)
        fn = _function.Function(list(tf.vars.values()), new_node)
        new_mod = IRModule({"main": fn})
        if mod is not None:
            new_mod.update(mod)
        new_mod = transform.RemoveUnusedFunctions()(new_mod)
        new_mod = transform.InferType()(new_mod)
        entry = new_mod["main"]
        ty = entry.body.checked_type
        self.types[node] = ty
        return self.types[node]

    def infer_type_with_prelude(self, val):
        body = self.infer_type(val, self.prelude.mod)
        return body

    # list ADT utilities
    def convert_to_list_adt(self, py_lst):
        elem_tys = [self.infer_type_with_prelude(elem) for elem in py_lst]
        msg = "List elements should have identical types"
        assert all(map(lambda ty: ty == elem_tys[0], elem_tys)), msg

        # get_type returns type_name, ctor1, ..., ctorN
        # 1 is nil
        _, cons, nil = self.prelude.mod.get_type("List")
        adt_lst = nil()
        for elem in reversed(py_lst):
            adt_lst = cons(elem, adt_lst)
        return adt_lst

    def map_tensor_array_constructor(self, adt_lst, shape):
        static_tensor_array_ops = StaticTensorArrayOps(self.prelude, "float32", shape)
        static_tensor_array_ops.register()
        tensor_create = self.prelude.get_tensor_ctor_static("tensor_constructor", "float32", shape)
        return self.prelude.map(tensor_create, adt_lst)

    def convert_to_tensor_array(self, adt_lst):
        _, cons, nil = self.prelude.mod.get_type("List")
        if self.prelude.length(adt_lst) == 0:
            return nil()

        checked_type = self.infer_type_with_prelude(self.prelude.hd(adt_lst))
        shape = checked_type.shape
        tensor_array = self.map_tensor_array_constructor(adt_lst, shape)
        return tensor_array, tuple(shape)

    def infer_shape(self, inputs, mod=None):
        """A method to get the output type of an intermediate node in the graph."""
        typ = self.infer_type(inputs, mod=mod)
        if hasattr(typ, "shape"):
            # Regular operator that outputs tensors
            return get_const_tuple(typ.shape)
        # The return type is not a tensor, for example List
        return typ

    def infer_shape_with_prelude(self, inputs):
        return self.infer_shape(inputs, mod=self.prelude.mod)

    def record_output_type(self, output):
        if isinstance(output, tuple):
            cleaned_output = [o for o in output if o is not None]
            types = self.infer_type_with_prelude(_expr.Tuple(cleaned_output))
            for o, t in zip(cleaned_output, types.fields):
                self.types[o] = t
        elif isinstance(output, _expr.Expr):
            self.infer_type_with_prelude(output)
        # it can also happen that the type is int or so

    def pytorch_promote_types(self, inputs, dtypes):
        """This promotes TVM inputs with TVM dtypes passed like PyTorch would"""
        actual_dtypes = []
        for i, inp in enumerate(inputs):
            if isinstance(inp, _expr.Expr):
                idt = self.infer_type(inp).dtype
                actual_dtypes.append(idt)
            else:
                actual_dtypes.append(dtypes[i])
        dtypes = actual_dtypes
        tensor_dtypes = [dt for inp, dt in zip(inputs, dtypes) if not np.isscalar(inp)]
        non_tensor_inputs = [inp for inp in inputs if np.isscalar(inp)]
        result_type = _pytorch_result_type(tensor_dtypes, non_tensor_inputs)
        results = []
        for inp, dt in zip(inputs, dtypes):
            if np.isscalar(inp):
                results.append(_expr.const(inp, dtype=result_type))
            elif dt == result_type:
                results.append(inp)
            else:
                results.append(_op.cast(inp, result_type))
        return results

    def is_quantized_tensor(self, data):
        # If a quantized Torch module is saved and loaded back, dtype will be dropped
        # Since dtypes from Torch tensors are not reliable in such cases, we use
        # Relay's type inference result to decide if an input tensor is quantized
        ty = self.infer_type_with_prelude(data)
        return ty.dtype == "uint8"

    # Operator implementations
    def make_elemwise(self, name):
        def elemwise(inputs, input_types):
            if name == "divide":
                # https://pytorch.org/docs/stable/generated/torch.div.html#torch.div
                # None - default behavior. Performs no rounding and, if both input and
                # other are integer types, promotes the inputs to the default scalar type.
                if all(["int" in input_type for input_type in input_types[:2]]):
                    input_types[:2] = ["float32"] * 2
                    cast_inputs = []
                    for inp in inputs[:2]:
                        if np.isscalar(inp):
                            cast_inputs.append(_expr.const(inp, dtype="float32"))
                        else:
                            cast_inputs.append(_op.cast(inp, "float32"))
                    inputs[:2] = cast_inputs

            data0, data1 = self.pytorch_promote_types(inputs[:2], input_types[:2])
            return get_relay_op(name)(data0, data1)

        return elemwise

    def min_max_common(self, name_elemwise, name_reduce, inputs, input_types):
        if len(inputs) == 1:
            data = self.pytorch_promote_types(inputs[:1], input_types[:1])
            return get_relay_op(name_reduce)(data[0])
        elif len(inputs) >= 2 and isinstance(inputs[1], (list, int)):
            data = self.pytorch_promote_types(inputs[:1], input_types[:1])
            dim = inputs[1]
            keepdims = inputs[2] if len(inputs) > 2 else False
            # also return dummy indices
            return get_relay_op(name_reduce)(data[0], axis=dim, keepdims=keepdims), None
        else:
            data0, data1 = self.pytorch_promote_types(inputs[:2], input_types[:2])
            return get_relay_op(name_elemwise)(data0, data1)

    def max(self, inputs, input_types):
        return self.min_max_common("maximum", "max", inputs, input_types)

    def min(self, inputs, input_types):
        return self.min_max_common("minimum", "min", inputs, input_types)

    def maximum(self, inputs, input_types):
        data0, data1 = self.pytorch_promote_types(inputs[:2], input_types[:2])
        return _op.maximum(data0, data1)

    def minimum(self, inputs, input_types):
        data0, data1 = self.pytorch_promote_types(inputs[:2], input_types[:2])
        return _op.minimum(data0, data1)

    def make_unary(self, name):
        def unary(inputs, input_types):
            # this is just to ensure tensor input
            (data,) = self.pytorch_promote_types(inputs[:1], input_types[:1])
            return get_relay_op(name)(data)

        return unary

    def log1p(self, inputs, input_types):
        # 1_plus_log x = log(x + 1)
        (dtype,) = input_types
        one = _expr.const(1, dtype=dtype)
        return _op.log(inputs[0] + one)

    def square(self, inputs, input_types):
        (dtype,) = input_types
        return _op.power(inputs[0], _expr.const(2, dtype))

    def lerp(self, inputs, input_types):
        if len(inputs) != 3:
            msg = "Wrong number of arguments (%d) to parse." % (len(inputs))
            raise AssertionError(msg)

        start = inputs[0]
        end = inputs[1]
        weight = inputs[2]
        return start + weight * (end - start)

    def arange(self, inputs, input_types):
        def _get_value(val, dtype):
            # dtype is a tvm dtype
            if isinstance(val, _expr.Expr):
                inp = _op.cast(val, dtype)
                ret, _ = try_infer_value(inp, lambda ret: _expr.const(ret, dtype))
            else:
                ret = _create_typed_const(val, dtype)
            return ret

        def _get_type(val, inp_type):
            if isinstance(val, _expr.Expr):
                dtype = str(self.infer_type(val))
                return dtype
            return inp_type

        # PyTorch arange uses the following type semantics:
        # - if a dtype is given, start, stop, step are converted to that dtype
        # - if no dtype is given and all args are integral, dtype is int64
        # - if no dtype is given and there is a float arg, dtype is float32
        if len(inputs) in {5, 6, 7}:
            # inputs look like [_,_,_,dtype,layout,device,requires_grad]
            # therefore dtype_idx is always the length of inputs minus 4
            dtype_idx = len(inputs) - 4
            types = [_get_type(inputs[i], input_types[i]) for i in range(dtype_idx)]
            if inputs[dtype_idx] is not None:
                dtype = _convert_dtype_value(inputs[dtype_idx])
            elif any([t.startswith("float") for t in types]):
                dtype = "float32"
            else:
                dtype = "int64"

            # - if len(inputs) == 5, inputs = [stop, dtype, ...]
            # - if len(inputs) == 6, inputs = [start, stop, dtype, ...]
            # - if len(inputs) == 7, inputs = [start, stop, step, dtype, ...]
            start = _get_value(inputs[0], dtype) if len(inputs) > 5 else _expr.const(0, dtype)
            stop = _get_value(inputs[1 if len(inputs) > 5 else 0], dtype)
            step = _get_value(inputs[2], dtype) if len(inputs) > 6 else _expr.const(1, dtype)
        else:
            msg = "Unknown number of arguments (%d) to parse." % (len(inputs))
            raise AssertionError(msg)

        return _op.transform.arange(start=start, stop=stop, step=step, dtype=dtype)

    def squeeze(self, inputs, input_types):
        data = inputs[0]
        if len(inputs) == 1:
            axis = None
        else:
            # TODO (t-vi): why is the cast to int needed? similarly elsewhere
            axis = [int(inputs[1])]

        return _op.transform.squeeze(data, axis)

    def unsqueeze(self, inputs, input_types):
        data = inputs[0]
        axis = inputs[1]
        axis = map_axis(int(inputs[1]), self.layout)

        return _op.transform.expand_dims(data, axis, 1)

    def concatenate(self, inputs, input_types):
        def tensor_array_concat(lst, axis):
            assert axis == 0, "Tensor array concat supported only for axis 0"
            tensor_array, shape = self.convert_to_tensor_array(lst)
            concat_shape = (Any(),) + shape[1:]
            concat = self.prelude.get_global_var_static("tensor_array_concat", "float32", shape)
            concatenated = concat(tensor_array)

            static_tensor_array_ops = StaticTensorArrayOps(self.prelude, "float32", concat_shape)
            static_tensor_array_ops.register()
            get_tensor = self.prelude.get_global_var_static(
                "tensor_get_data", "float32", concat_shape
            )
            return get_tensor(concatenated)

        data = inputs[0]
        if self.layout == "NHWC" and is_channel_concat(data):
            axis = map_axis(int(inputs[1]), self.layout)
        else:
            axis = int(inputs[1])

        if not isinstance(data, list):
            return tensor_array_concat(data, axis)

        if isinstance(data, _expr.Expr):
            data = [data]

        return _op.tensor.concatenate(data, axis)

    def slice(self, inputs, input_types):
        axis_dtype = "int64"
        index_size_limit = sys.maxsize
        data = inputs[0]
        dshape = self.infer_shape(data)
        ndim = len(dshape)
        dim = int(inputs[1])
        stride = inputs[4]

        target_begin, is_begin_const = try_infer_value(
            inputs[2], lambda ret: ret.astype(np.int).item(0)
        )
        target_end, is_end_const = try_infer_value(
            inputs[3], lambda ret: ret.astype(np.int).item(0)
        )

        # A fast path when slicing is nop.
        if (
            isinstance(target_begin, int)
            and isinstance(target_end, int)
            and target_begin == 0
            and target_end >= index_size_limit
            and stride == 1
        ):
            return data

        if target_begin is None and target_end is None:
            return data

        # Process begin
        begin = [0] * ndim

        if target_begin is not None:
            begin[dim] = target_begin

        if target_begin is not None and not isinstance(begin[dim], int):
            tmp = []
            for b in begin:
                if isinstance(b, int):
                    tmp.append(_op.expand_dims(_expr.const(b, axis_dtype), axis=0))
                else:
                    tmp.append(_op.cast(_op.expand_dims(b, axis=0), axis_dtype))
            begin = _op.concatenate(tmp, axis=0)
            btype = self.infer_type(begin).dtype
            if str(btype) != axis_dtype:
                begin = _op.cast(begin, axis_dtype)

        # Process end
        if isinstance(target_end, int) and target_end >= index_size_limit:
            target_end = dshape[dim]

        if any([isinstance(d, tvm.tir.Any) for d in dshape]):
            end = _op.shape_of(data)
        else:
            end = dshape

        if isinstance(target_end, int):
            if isinstance(end, list):
                end[dim] = target_end
            else:
                all_static = True
                for i, shape_dim in enumerate(dshape):
                    if i != dim and isinstance(shape_dim, tvm.tir.Any):
                        all_static = False

                if all_static:
                    end = list(get_const_tuple(dshape))
                    end[dim] = target_end
                else:
                    target_end = _expr.const(target_end)
                    end = _op.scatter(
                        end,
                        _op.expand_dims(_expr.const(dim), axis=0),
                        _op.expand_dims(target_end, axis=0),
                        axis=0,
                    )
        else:
            end = _op.cast(_op.shape_of(data), axis_dtype)
            if target_end is not None and not isinstance(target_end, tvm.tir.Any):
                ttype = self.infer_type(target_end).dtype
                if str(ttype) != axis_dtype:
                    target_end = _op.cast(target_end, axis_dtype)
                end = _op.scatter(
                    end,
                    _op.expand_dims(_expr.const(dim), axis=0),
                    _op.expand_dims(target_end, axis=0),
                    axis=0,
                )

        if not isinstance(end, list):
            etype = self.infer_type(end).dtype
            if str(etype) != axis_dtype:
                end = _op.cast(end, axis_dtype)

        strides = [1] * ndim
        strides[dim] = stride

        return _op.transform.strided_slice(
            data, begin=begin, end=end, strides=strides, slice_mode="end"
        )

    def narrow(self, inputs, input_types):
        # Inputs are:
        # 0 - the tensor to narrow
        # 1 - the dimension along which to narrow
        # 2 - the starting dimension
        # 3 - the distance to the ending dimension
        # Lets find the ending dimension
        end = self.add(inputs[2:4], input_types[2:4])
        stride = 1
        slice_input = inputs[:3] + [end, stride]
        slice_types = input_types + ["int32"]
        return self.slice(slice_input, slice_types)

    def split(self, inputs, input_types):
        data = inputs[0]
        split_size = int(inputs[1])
        dim = int(inputs[2])

        split_index = split_size
        indices = []
        while split_index < self.infer_shape(data)[dim]:
            indices.append(split_index)
            split_index += split_size

        return _op.split(data, indices, dim)

    def split_with_sizes(self, inputs, input_types):
        data = inputs[0]
        sections = inputs[1]
        dim = map_axis(int(inputs[2]), self.layout)

        if len(sections) == 1:
            # a special case used in torchvision detection models
            return _expr.TupleWrapper(_expr.Tuple([data]), 1)

        split_index = 0
        indices = []
        for i in range(len(sections) - 1):
            index, _ = try_infer_value(sections[i], lambda ret: int(ret))
            split_index += index
            indices.append(split_index)

        return _op.split(data, indices, dim)

    def tensor_split(self, inputs, input_types):
        # Reference: https://pytorch.org/docs/stable/generated/torch.tensor_split.html
        import torch

        if not isinstance(inputs[1], (int, list, tuple, torch.Tensor)):
            msg = "indices_or_sections type %s could not be parsed in tensor_split op" % (
                type(inputs[1])
            )
            raise AssertionError(msg)

        if isinstance(inputs[1], torch.Tensor) and not (
            list(inputs[1].shape) == [] or list(inputs[1].shape) == 1
        ):
            msg = "indices_or_sections must be a zero-dimensional or one-dimensional long tensor"
            raise AssertionError(msg)

        if isinstance(inputs[1], int) or (
            isinstance(inputs[1], torch.Tensor) and list(inputs[1].shape) == []
        ):
            data = inputs[0]
            n = int(inputs[1])
            dim = int(inputs[2])

            split_size = int(self.infer_shape(data)[dim] / n)
            split_rest = int(self.infer_shape(data)[dim] % n)

            indices = []
            split_index = split_size
            if split_rest == 0:
                for i in range(n - 1):
                    indices.append(split_index)
                    split_index += split_size
            else:
                for i in range(split_rest):
                    indices.append(split_index + 1)
                    split_index = (i + 1) * (split_index + 1)
                for i in range(n - split_rest - 1):
                    split_index += split_size
                    indices.append(split_index)

            return _op.split(data, indices, dim)
        else:
            data = inputs[0]
            sections = inputs[1]
            dim = int(inputs[2])

            if isinstance(sections, tuple):
                sections = list(sections)
            elif isinstance(sections, torch.Tensor):
                sections = sections.cpu().numpy().tolist()

            return _op.split(data, sections, dim)

    def select(self, inputs, input_types):
        data = inputs[0]
        dim = map_axis(int(inputs[1]), self.layout)
        index = _wrap_const(inputs[2])
        return _op.transform.take(data, index, axis=dim, mode="wrap")

    def take(self, inputs, input_types):
        data = inputs[0]
        indices = _op.cast(inputs[1], "int32")

        return _op.transform.take(data, indices=indices, mode="wrap")

    def topk(self, inputs, input_types):
        data = inputs[0]
        axis = int(inputs[2])
        is_ascend = not bool(inputs[3])
        sort = bool(inputs[4])

        if isinstance(inputs[1], _expr.Expr):
            k, _ = try_infer_value(inputs[1], lambda ret: ret.tolist())
        else:
            k = inputs[1]

        if not sort:
            msg = "Currently supports only sorted output for topk operator."
            raise AssertionError(msg)

        outs = _op.topk(data, k=k, axis=axis, is_ascend=is_ascend, ret_type="both", dtype="int64")

        return outs[0], outs[1]

    def reciprocal(self, inputs, input_types):
        data = inputs[0]
        return _expr.const(1.0, dtype=input_types[0]) / data

    def repeat(self, inputs, input_types):
        data = inputs[0]
        reps = []
        for r in inputs[1]:
            if isinstance(r, int):
                reps.append(r)
            else:
                reps.append(int(_infer_value(r, {}).numpy()))

        return _op.transform.tile(data, reps=reps)

    def repeat_interleave(self, inputs, input_types):
        data = inputs[0]
        if isinstance(inputs[1], int):
            repeats = inputs[1]
            axis = inputs[2]
        elif isinstance(inputs[1], _expr.Expr):
            if isinstance(inputs[1], _expr.Constant):
                repeats = int(inputs[1].data.numpy())
            else:
                repeats, _ = try_infer_value(inputs[1], lambda ret: ret.tolist())
            axis = inputs[2]
        else:
            msg = "Only repeat with one value as repeat is currently supported."
            raise AssertionError(msg)
        if axis is None:  # Flatten the data if no axis is given from torch
            data = _op.transform.reshape(data, [-1])
            axis = 0
        return _op.transform.repeat(data, repeats=repeats, axis=axis)

    def addcdiv(self, inputs, input_types):
        data, t1, t2, c = self.pytorch_promote_types(inputs[:4], input_types[:4])
        return data + (c * (t1 / t2))

    def addcmul(self, inputs, input_types):
        data, t1, t2, c = self.pytorch_promote_types(inputs[:4], input_types[:4])
        return data + (c * (t1 * t2))

    def where(self, inputs, input_types):
        if len(inputs) == 1:
            return self.nonzero([inputs[0], True], input_types)

        cond = inputs[0]
        x, y = self.pytorch_promote_types(inputs[1:3], input_types[1:3])
        return _op.where(cond, x, y)

    def full_impl(self, data, fill_value, dtype):
        size = []
        need_reshape = False
        new_shape = []
        for dim in data:
            if isinstance(dim, _expr.Expr):
                if isinstance(dim, _expr.Constant):
                    dim = int(dim.data.numpy())
                    if isinstance(size, list):
                        size.append(dim)
                    new_shape.append(dim)
                else:
                    dim, success = try_infer_value(dim, lambda ret: int(ret), lambda: 0)
                    new_shape.append(dim)

                    if success:
                        if isinstance(size, list):
                            size.append(dim)
                    else:
                        size = None
                        need_reshape = True
            else:
                if isinstance(size, list):
                    size.append(dim)
                new_shape.append(dim)

        if size is None:
            tmp = []
            for dim in data:
                tmp.append(_op.cast(_op.expand_dims(dim, axis=0), "int64"))
            size = _op.concatenate(tmp, axis=0)

        if not isinstance(fill_value, _expr.Constant):
            fill_value = _expr.const(fill_value, dtype=dtype)
        out = _op.full(fill_value, size, dtype=dtype)
        if need_reshape:
            out = _op.reshape(out, new_shape)
        return out

    def ones(self, inputs, input_types):
        data = inputs[0]

        import torch

        if not isinstance(data, (_expr.Expr, list, torch.Tensor, np.ndarray)):
            msg = "Data type %s could not be parsed in ones op" % (type(data))
            raise AssertionError(msg)

        if inputs[1] is not None:
            dtype = _convert_dtype_value(inputs[1])
        else:
            dtype = self.default_dtype
        return self.full_impl(data, 1, dtype)

    def ones_like(self, inputs, input_types):
        data = inputs[0]
        out = _op.ones_like(data)

        # If the input and the output datatype is different, do a cast
        if inputs[1] is not None:
            dtype = _convert_dtype_value(inputs[1])
        else:
            dtype = self.default_dtype
        if input_types[0] != dtype:
            out = _op.cast(out, dtype)

        return out

    def new_ones(self, inputs, input_types):
        size = inputs[1]

        import torch

        if not isinstance(size, (_expr.Expr, list, tuple, torch.Size, np.ndarray)):
            msg = "Data type %s could not be parsed in ones op" % (type(size))
            raise AssertionError(msg)

        if inputs[2] is not None:
            dtype = _convert_dtype_value(inputs[2])
        else:
            dtype = input_types[0]
        return self.full_impl(size, 1, dtype)

    def zeros(self, inputs, input_types):
        data = inputs[0]

        import torch

        if not isinstance(data, (_expr.Expr, list, torch.Tensor, np.ndarray)):
            msg = "Data type %s could not be parsed in zeros op" % (type(data))
            raise AssertionError(msg)

        if inputs[1] is not None:
            dtype = _convert_dtype_value(inputs[1])
        else:
            dtype = self.default_dtype
        return self.full_impl(data, 0, dtype)

    def zero_(self, inputs, input_types):
        data = inputs[0]
        return self.full_impl(self.infer_shape(data), 0, input_types[0])

    def zeros_like(self, inputs, input_types):
        data = inputs[0]
        out = _op.zeros_like(data)

        # If the input and the output datatype is different, do a cast
        if inputs[1] is not None:
            dtype = _convert_dtype_value(inputs[1])
        else:
            dtype = self.default_dtype
        if input_types[0] not in dtype:
            out = _op.cast(out, dtype)

        return out

    def full(self, inputs, input_types):
        data = inputs[0]
        fill_value = inputs[1]

        import torch

        if not isinstance(data, (_expr.Expr, list, torch.Tensor, np.ndarray)):
            msg = "Data type %s could not be parsed in full op" % (type(data))
            raise AssertionError(msg)

        if inputs[2] is not None:  # dtype given
            dtype = _convert_dtype_value(inputs[2])
        else:
            # if dtype is None, torch uses a global default set by torch.set_default_tensor_type()
            dtype = self.default_dtype

        return self.full_impl(data, fill_value, dtype)

    def full_like(self, inputs, input_types):
        data = inputs[0]
        fill_value = inputs[1]

        out = _op.full_like(data, _expr.const(fill_value))

        # If the input and the output datatype is different, do a cast
        if inputs[2] is not None:  # dtype given
            dtype = _convert_dtype_value(inputs[2])
        else:
            # if dtype is None, torch uses a global default set by torch.set_default_tensor_type()
            dtype = self.default_dtype
        if input_types[0] not in dtype:
            out = _op.cast(out, dtype)

        return out

    def new_full(self, inputs, input_types):
        data = inputs[1]
        fill_value = inputs[2]
        import torch

        if not isinstance(data, (_expr.Expr, list, tuple, torch.Size)):
            msg = "Data type %s could not be parsed in full op" % (type(data))
            raise AssertionError(msg)

        if inputs[3] is not None:  # dtype given
            dtype = _convert_dtype_value(inputs[3])
        else:
            # if dtype is None, use the dtype of the input tensor
            dtype = self.infer_type(input[0])

        return self.full_impl(data, fill_value, dtype)

    def fill_(self, inputs, input_types):
        data = inputs[0]
        fill_value = inputs[1]
        if not isinstance(fill_value, (bool, int, float, complex)):
            fill_value = fold_constant(fill_value)
        return self.full_impl(self.infer_shape(data), fill_value, input_types[0])

    def linspace(self, inputs, input_types):
        start = inputs[0]
        stop = inputs[1]
        step = inputs[2]

        # Find the spacing between values as step
        if step != 1:
            step = (stop - start) / (step - 1)
            stop = stop + step
        else:
            stop = start + step

        if inputs[3] is None:
            import torch

            dtype = _convert_data_type(str(torch.get_default_dtype()))
        else:
            dtype = _convert_dtype_value(inputs[3])

        start = _create_typed_const(start, dtype)
        stop = _create_typed_const(stop, dtype)
        step = _create_typed_const(step, dtype)

        return _op.transform.arange(start=start, stop=stop, step=step, dtype=dtype)

    def relu(self, inputs, input_types):
        data = inputs[0]
        if self.is_quantized_tensor(data):
            assert len(inputs) == 3, "Input quant param not found in op inputs"
            input_zero_point = _expr.const(inputs[2], dtype="int32")
            return qnn_torch.quantized_relu(data, input_zero_point)
        return _op.nn.relu(data)

    def relu6(self, inputs, input_types):
        data = inputs[0]
        return _op.tensor.clip(data, 0.0, 6.0)

    def prelu(self, inputs, input_types):
        # Reference: https://pytorch.org/docs/stable/generated/torch.nn.PReLU.html#torch.nn.PReLU
        data = inputs[0]
        dim = self.get_dims(data)
        ndims = len(dim)
        axis = 0 if ndims == 1 else 1
        alpha = _op.broadcast_to(inputs[1], (dim[axis]))
        return _op.nn.prelu(data, alpha, axis)

    def leaky_relu(self, inputs, input_types):
        data = inputs[0]
        alpha = float(inputs[1])

        def func(x):
            return _op.nn.leaky_relu(x, alpha)

        if self.is_quantized_tensor(data):
            # input qparams are manually appended by us
            assert len(inputs) == 4, "Input quant param not found in op inputs"
            assert isinstance(inputs[-2], float)
            assert isinstance(inputs[-1], int)
            input_scale = _expr.const(inputs[-2])
            input_zero_point = _expr.const(inputs[-1])
            return qnn_torch.quantized_leaky_relu(data, input_scale, input_zero_point, func)

        return func(data)

    def elu(self, inputs, input_types):
        data = inputs[0]
        dtype = input_types[0]
        alpha = _expr.const(-float(inputs[1]), dtype=dtype)
        return alpha * _op.nn.relu(_expr.const(1, dtype=dtype) - _op.exp(data)) + _op.nn.relu(data)

    def celu(self, inputs, input_types):
        data = inputs[0]
        dtype = input_types[0]
        alpha = _expr.const(float(inputs[1]), dtype=dtype)
        return alpha * _op.nn.relu(
            _expr.const(1, dtype=dtype) - _op.exp(data / alpha)
        ) + _op.nn.relu(data)

    def gelu(self, inputs, input_types):
        data = inputs[0]
        dtype = input_types[0]
        # gelu is data  * normcdf(data)
        # normcdf expressed as erf because we don't currently have that intrinsic
        # note that there is also a fastgelu variant approximating normcdf
        # with tanh and third order polynomials, but this is "true" gelu
        return data * (
            _expr.const(0.5, dtype=dtype)
            + _op.erf(data * _expr.const(0.5**0.5, dtype=dtype)) * _expr.const(0.5, dtype=dtype)
        )

    def selu(self, inputs, input_types):
        data = inputs[0]
        # https://pytorch.org/docs/stable/nn.html#selu
        dtype = input_types[0]
        alpha = _expr.const(-1.6732632423543772848170429916717, dtype=dtype)
        gamma = _expr.const(1.0507009873554804934193349852946, dtype=dtype)
        return gamma * (
            alpha * _op.nn.relu(_expr.const(1.0, dtype=dtype) - _op.exp(data)) + _op.nn.relu(data)
        )

    def silu(self, inputs, input_types):
        data = inputs[0]
        return data * _op.tensor.sigmoid(data)

    def glu(self, inputs, input_types):
        """
        Applies the gated linear unit function GLU(a,b)= a * sigmoid(b)
        where a is the first half of the input matrices and b is the second half.
        Link: https://pytorch.org/docs/stable/generated/torch.nn.GLU.html
        """
        data = inputs[0]
        dim = inputs[1]
        relay_tup = _op.transform.split(data, 2, dim)
        return relay_tup[0] * _op.tensor.sigmoid(relay_tup[1])

    def log_sigmoid(self, inputs, input_types):
        data = inputs[0]
        mn = _op.minimum(_op.const(0, dtype=input_types[0]), data)
        z = _op.exp(-_op.abs(data))
        return mn - self.log1p([z], input_types)

    def cross_entropy_loss_with_logits(self, inputs, input_types):
        input = inputs[0]
        target = inputs[1]
        weights = inputs[2]
        reduction = inputs[3]
        ignore_index = inputs[4]
        label_smoothing = inputs[5]
        input_shape = self.infer_shape(input)
        target_shape = self.infer_shape(target)
        if input_shape != target_shape:
            if reduction == 0:
                reduction = "none"
            elif reduction == 1:
                reduction = "mean"
            else:
                reduction = "sum"
            num_class = self.infer_shape(input)[1]
            if weights is None:
                weights = _op.full(_expr.const(1), (num_class,), dtype=input_types[0])
            return _op.nn.nll_loss(
                _op.nn.log_softmax(input), target, weights, reduction, ignore_index
            )
        assert reduction == 1, "reduction not supported in cross_entropy_loss"
        assert ignore_index == -100, "ignore_index not supported in cross_entropy_loss"
        assert label_smoothing == 0.0, "label_smoothing not supported in cross_entropy_loss"
        assert weights is None, "weight not supported in cross_entropy_loss"
        return _op.nn.cross_entropy_with_logits(_op.nn.log_softmax(input), target)

    def l1_loss(self, inputs, input_types):
        assert len(inputs) == 3
        [predictions, targets, reduction] = inputs
        delta = _op.abs(_op.subtract(predictions, targets))
        if reduction == 0:
            # reduction = "none"
            return delta
        elif reduction == 1:
            # reduction = "mean"
            return _op.mean(delta)
        else:
            # reduction = "sum"
            return _op.sum(delta)

    def mse_loss(self, inputs, input_types):
        assert len(inputs) == 3
        [predictions, targets, reduction] = inputs
        delta = _op.subtract(predictions, targets)
        delta = _op.power(delta, _expr.const(2, input_types[0]))
        if reduction == 0:
            # reduction = "none"
            return delta
        elif reduction == 1:
            # reduction = "mean"
            return _op.mean(delta)
        else:
            # reduction = "sum"
            return _op.sum(delta)

    def hard_sigmoid(self, inputs, input_types):
        def _relu6(x):
            return _op.tensor.clip(x, 0.0, 6.0)

        def func(x):
            return _relu6(x + _expr.const(3.0)) / _expr.const(6.0)

        if self.is_quantized_tensor(inputs[0]):
            input_scale = _expr.const(inputs[1])
            input_zero_point = _expr.const(inputs[2])
            # PyTorch seems to use the following output qparams, but accuracy
            # is broken if we use this.
            # TODO(masahi): Revisit this parameter choice
            #
            # Taken from src/ATen/native/quantized/cpu/kernels/QuantizedOpKernels.cpp
            # output_scale = _expr.const(0.00390625)  # 1.0 / 2^8
            # output_zero_point = _expr.const(-128)
            output_scale = input_scale
            output_zero_point = input_zero_point

            data = qnn.op.dequantize(inputs[0], input_scale, input_zero_point, axis=1)
            out = func(data)
            return qnn.op.quantize(out, output_scale, output_zero_point, out_dtype="uint8")

        return func(inputs[0])

    def hard_swish(self, inputs, input_types):
        data = inputs[0]
        return data * self.hard_sigmoid(inputs, input_types)

    def adaptive_avg_pool(self, op, inputs, input_types):
        data = inputs[0]
        output_size = inputs[1]

        def func(x):
<<<<<<< HEAD
            return _op.nn.adaptive_avg_pool2d(x, output_size=output_size, layout=self.layout)
=======
            return op(x, output_size=output_size)
>>>>>>> 178f82dc

        if self.is_quantized_tensor(data):
            return qnn_torch.apply_with_upcast(data, func)

        return func(data)

    def adaptive_max_pool(self, op, inputs, input_types):
        data = inputs[0]
        output_size = inputs[1]
        # returns dummy indices too
<<<<<<< HEAD
        return _op.nn.adaptive_max_pool2d(data, output_size=output_size, layout=self.layout), None

    def adaptive_max_pool_3d(self, inputs, input_types):
        data = inputs[0]
        output_size = inputs[1]
        # returns dummy indices too
        return _op.nn.adaptive_max_pool3d(data, output_size=output_size), None

    def adaptive_avg_pool_3d(self, inputs, input_types):
        data = inputs[0]
        output_size = inputs[1]
        return _op.nn.adaptive_avg_pool3d(data, output_size=output_size)
=======
        return op(data, output_size=output_size), None
>>>>>>> 178f82dc

    @staticmethod
    def convert_const_list(data):
        if isinstance(data, list):
            for i, _ in enumerate(data):
                if isinstance(data[i], _expr.Expr):
                    data[i] = int(_infer_value_simulated(data[i], {}).numpy())
        return data

    def maxpool_2d(self, inputs, input_types):
        data = inputs[0]

        pool_size = self.convert_const_list(inputs[1])
        strides = self.convert_const_list(inputs[2] if inputs[2] else pool_size)
        padding = inputs[3]
        dilation = inputs[4]
        ceil_mode = int(inputs[5])

        return _op.nn.max_pool2d(
            data,
            pool_size=pool_size,
            strides=strides,
            dilation=dilation,
            padding=padding,
            layout=self.layout,
            ceil_mode=ceil_mode,
        )


    def maxpool_2d_with_indices(self, inputs, input_types):
        # returns dummy indices too
        return self.maxpool_2d(inputs, input_types), None

    def maxpool_1d(self, inputs, input_types):
        data = inputs[0]

        pool_size = inputs[1]
        strides = inputs[2] if inputs[2] else pool_size
        padding = inputs[3]
        dilation = inputs[4]
        ceil_mode = int(inputs[5])

        return _op.nn.max_pool1d(
            data,
            pool_size=pool_size,
            strides=strides,
            dilation=dilation,
            padding=padding,
            layout="NCW",
            ceil_mode=ceil_mode,
        )

    def maxpool_3d(self, inputs, input_types):
        data = inputs[0]

        need_squeeze = False
        if len(self.get_dims(data)) == 4:
            need_squeeze = True
            data = _op.expand_dims(data, 0)
        pool_size = inputs[1]
        strides = inputs[2] if inputs[2] else pool_size
        padding = inputs[3]
        dilation = inputs[4]
        ceil_mode = int(inputs[5])

        res = _op.nn.max_pool3d(
            data,
            pool_size=pool_size,
            strides=strides,
            dilation=dilation,
            padding=padding,
            ceil_mode=ceil_mode,
        )
        return res if not need_squeeze else _op.squeeze(res, [0])

    def hardtanh(self, inputs, input_types):
        a = inputs[0]
        tanh_min = float(inputs[1])
        tanh_max = float(inputs[2])
        return _op.tensor.clip(a, tanh_min, tanh_max)

    def convolution(self, inputs, input_types):
        # Use transpose or normal
        use_transpose = True if inputs[6] == 1 else False

        data = inputs[0]
        weight = inputs[1]
        bias = inputs[2]
        strides = tuple(inputs[3])
        padding = tuple(inputs[4])
        dilation = tuple(inputs[5])

        if isinstance(weight, _expr.Expr):
            inferred_shape = self.infer_shape(weight)
            weight_shape = []
            for infer in inferred_shape:
                weight_shape.append(infer)
        else:
            msg = "Data type %s could not be parsed in conv op" % (type(weight))
            raise AssertionError(msg)

        groups = int(inputs[8])

        if use_transpose:
            channels = weight_shape[1] * groups
            in_channels = weight_shape[0]
        else:
            channels = weight_shape[0]
            in_channels = weight_shape[1]

        # Check if this is depth wise convolution
        # We need to reshape weight so that Relay could recognize this is depth wise
        # weight_shape[1] is always in_channels // groups
        # For depthwise, in_channels == groups, so weight_shape[1] == 1
        # If groups > 1 but weight_shape[1] != 1, this is group convolution
        if groups > 1 and in_channels == 1:
            channel_multiplier = channels // groups
            new_weight_shape = (groups, channel_multiplier) + tuple(weight_shape[2:])
            weight = _op.transform.reshape(weight, new_weight_shape)

        kernel_size = weight_shape[2:]
        use_bias = isinstance(bias, _expr.Expr)

        # We are trying to invoke various relay operations through a single conv_op variable.
        # However the function signatures for some operations have additional attributes so we
        # pass these in along with the standard ones.
        additional_arguments = dict()

        if use_transpose:
            if len(kernel_size) == 3:
                conv_op = _op.nn.conv3d_transpose
            elif len(kernel_size) == 2:
                conv_op = _op.nn.conv2d_transpose
            else:
                conv_op = _op.nn.conv1d_transpose
            output_padding = tuple(inputs[7])
            additional_arguments["output_padding"] = output_padding

        else:
            if len(kernel_size) == 3:
                conv_op = _op.nn.conv3d
            elif len(kernel_size) == 2:
                conv_op = _op.nn.conv2d
            else:
                conv_op = _op.nn.conv1d

        if len(kernel_size) == 3:
            data_layout = "NCDHW"
            kernel_layout = "OIDHW"
        elif len(kernel_size) == 2:
            data_layout = "NCHW"
            kernel_layout = "OIHW"
            if use_transpose:
                # Transposed convolutions have IOHW layout.
                kernel_layout = "IOHW"
        else:
            data_layout = "NCW"
            kernel_layout = "OIW"

        # Conv1d does not currently support grouped convolution so we convert it to conv2d
        is_grouped_conv1d = False
        if groups > 1 and len(kernel_size) == 1 and not use_transpose:
            is_grouped_conv1d = True
            conv_op = _op.nn.conv2d
            kernel_size = [1] + kernel_size
            strides = (1,) + strides
            padding = (0,) + padding
            dilation = (1,) + dilation
            data = _op.expand_dims(data, axis=2)
            weight = _op.expand_dims(weight, axis=2)
            data_layout = "NCHW"
            kernel_layout = "OIHW"

        conv_out = conv_op(
            data,
            weight,
            strides=strides,
            padding=padding,
            dilation=dilation,
            groups=groups,
            channels=channels,
            kernel_size=kernel_size,
            data_layout=data_layout,
            kernel_layout=kernel_layout,
            out_layout="",
            out_dtype="",
            **additional_arguments,
        )
        if use_bias:
            res = _op.nn.bias_add(conv_out, bias)
        else:
            res = conv_out
        if is_grouped_conv1d:
            # Because we conducted grouped conv1d convolution through conv2d we must
            # squeeze the output to get the correct result.
            res = _op.squeeze(res, axis=[2])
        return res

    def softmax(self, inputs, input_types):
        data = inputs[0]
        axis = inputs[1]
        if isinstance(axis, str):
            axis = int(axis)

        return _op.nn.softmax(data, axis=axis)

    def threshold(self, inputs, input_types):
        data = inputs[0]
        return _op.nn.relu(data)

    def contiguous(self, inputs, input_types):
        return inputs[0]

    def batch_norm(self, inputs, input_types):
        data = inputs[0]
        data_type = input_types[0]

        channels = self.infer_shape(data)

        if isinstance(inputs[1], _expr.Expr) and isinstance(inputs[2], _expr.Expr):
            scale = center = True
            weight = inputs[1]
            beta = inputs[2]
            gamma = weight
        else:
            scale = center = False

        if not scale:
            gamma = _create_typed_const(np.ones([int(channels[1])]), data_type)

        if not center:
            beta = _create_typed_const(np.zeros([int(channels[1])]), data_type)

        moving_mean = inputs[3]
        moving_var = inputs[4]
        epsilon = float(inputs[7])

        return _op.nn.batch_norm(
            data,
            gamma,
            beta,
            moving_mean,
            moving_var,
            axis=1,
            epsilon=epsilon,
            center=center,
            scale=scale,
        )[0]

    def instance_norm(self, inputs, input_types):
        data = inputs[0]
        data_type = input_types[0]
        channels = self.infer_shape(data)

        if isinstance(inputs[1], _expr.Expr) and isinstance(inputs[2], _expr.Expr):
            scale = center = True
            weight = inputs[1]
            beta = inputs[2]
            gamma = weight
        else:
            scale = center = False

        if not scale:
            gamma = _create_typed_const(np.ones([int(channels[1])]), data_type)

        if not center:
            beta = _create_typed_const(np.zeros([int(channels[1])]), data_type)

        epsilon = float(inputs[7])
        return _op.nn.instance_norm(
            data, gamma, beta, axis=1, epsilon=epsilon, center=center, scale=scale
        )

    def get_dims(self, data):
        import torch

        if isinstance(data, _expr.Expr):
            dims = self.infer_shape(data)
        elif isinstance(data, list):
            dims = data
        elif isinstance(data, (torch.Tensor, np.ndarray)):
            dims = data.shape
        else:
            msg = "Data type %s could not be parsed" % type(data)
            raise AssertionError(msg)
        return dims

    def layer_norm(self, inputs, input_types):
        data = inputs[0]
        ndims = len(self.get_dims(inputs[1]))
        assert ndims == 1, "Support only normalization over last one dimension."

        return _op.nn.layer_norm(
            data,
            gamma=inputs[2],
            beta=inputs[3],
            axis=-1,
            epsilon=float(inputs[4]),
            center=True,
            scale=True,
        )

    def group_norm(self, inputs, input_types):
        data = inputs[0]
        gamma = inputs[2]
        beta = inputs[3]
        num_groups = inputs[1]
        epsilon = float(inputs[4])

        return _op.nn.group_norm(
            data,
            gamma=gamma,
            beta=beta,
            num_groups=num_groups,
            axis=1,
            epsilon=epsilon,
            center=True,
            scale=True,
        )

    def transpose(self, inputs, input_types):
        data = inputs[0]

        import torch

        if isinstance(data, _expr.Expr):
            ndims = len(self.infer_shape_with_prelude(data))
        elif isinstance(data, list):
            ndims = data
        elif isinstance(data, (torch.Tensor, np.ndarray)):
            ndims = data.shape
        else:
            msg = "Data type %s could not be parsed in transpose op" % (type(data))
            raise AssertionError(msg)

        if isinstance(data, tvm.runtime.NDArray):
            ndims = len(data.shape)
        axes = list(range(ndims))

        num_inputs = len(inputs)

        if num_inputs == 1:
            if ndims >= 2:
                axes[-1] = ndims - 2
                axes[-2] = ndims - 1
            if not isinstance(data, _expr.Expr):
                data = _expr.const(data)

        elif num_inputs == 3:
            parse = lambda i: ndims * (i < 0) + i
            src, dst = [parse(int(inputs[i])) for i in [1, 2]]
            axes[src] = dst
            axes[dst] = src
        else:
            axes = inputs[1]

        if len(axes) == 4:
            axes = [map_axis(axis, self.layout) for axis in axes]

        if axes == [0, 1, 2, 3]:
            return data

        return _op.transform.transpose(data, axes)

    def numpy_T(self, inputs, input_types):
        data = inputs[0]
        shape = self.infer_shape(data)
        if len(shape) != 2:
            logger.warning(
                "The use of Tensor.T on tensors of dimensions != 2 is deprecated"
                "and will be removed in a future release of PyTorch."
            )
        return _op.transform.transpose(data)

    def flatten(self, inputs, input_types):
        data = inputs[0]
        start = int(inputs[1])
        end = int(inputs[2])
        dshape = get_const_tuple(self.infer_shape_with_prelude(data))
        ndim = len(dshape)
        if start < 0:
            start += ndim
        if end < 0:
            end += ndim
        assert start <= end, "start dim cannot come after end dim"
        new_shape = [0] * start

        new_shape.append(-1)
        squeeze_axes = []
        for i in range(start + 1, end + 1):
            new_shape.append(1)
            squeeze_axes.append(i)
        for _ in range(end + 1, ndim):
            new_shape.append(0)
        out = _op.reshape(data, new_shape)
        if squeeze_axes:
            out = _op.squeeze(out, axis=squeeze_axes)
        return out

    def addmm(self, inputs, input_types):
        input_mat = inputs[0]
        mat1 = inputs[1]
        data_type = input_types[1]
        mat2 = inputs[2]

        beta = inputs[3]
        alpha = inputs[4]

        if not isinstance(alpha, _expr.Expr) and alpha != 1:
            alpha = _create_typed_const(alpha, data_type)
            mat1 *= alpha

        if not isinstance(beta, _expr.Expr) and beta != 1:
            beta = _create_typed_const(beta, data_type)
            mat2 *= beta

        transposed_mat2 = _op.transform.transpose(mat2, axes=[1, 0])

        units = self.infer_shape(transposed_mat2)[0]
        dense_out = _op.nn.dense(mat1, transposed_mat2, units=units)

        return dense_out + input_mat

    def size(self, inputs, input_types):
        shape = self.infer_shape_with_prelude(inputs[0])
        axis = None
        if len(inputs) > 1:
            axis = map_axis(int(inputs[1]), self.layout)

        if any(map(lambda s: isinstance(s, tvm.tir.expr.Any), shape)):
            if axis is None or isinstance(shape[axis], tvm.tir.expr.Any):
                shape_dynamic = _op.shape_of(inputs[0], dtype="int32")
                if axis is not None:
                    return _op.take(shape_dynamic, _expr.const(axis), 0)
                return shape_dynamic

        if axis is not None:
            return _expr.const(shape[axis])
        return _expr.const(shape)

    def numtotensor(self, inputs, input_types):
        val = inputs[0]
        dtype = input_types[0]

        if isinstance(val, _expr.Expr):
            return val

        if isinstance(val, tvm.tir.IntImm):
            val = val.__int__()
            dtype = int

        arr = val * np.ones([]).astype(dtype)
        return arr

    def tensortonum(self, inputs, input_types):
        return inputs[0]

    def view(self, inputs, input_types):
        data = inputs[0]

        if len(inputs) == 3:
            shape_inp = [inputs[1], self.infer_shape(inputs[2])[0]]
        else:
            if isinstance(inputs[1], list):
                shape_inp = inputs[1]
            else:
                shape_inp = self.infer_shape(inputs[1])
        new_shape = shape_inp
        for i, shape in enumerate(shape_inp):
            if isinstance(shape, _expr.Expr):
                val = _infer_value_simulated(shape, {})
                new_shape[i] = val.numpy().item(0)

        if self.layout == "NHWC" and len(new_shape) == 4:
            new_shape = [new_shape[0], new_shape[2], new_shape[3], new_shape[1]]

        return _op.transform.reshape(data, new_shape)

    def reshape(self, inputs, input_types):
        data = inputs[0]
        new_shape = inputs[1]

        tmp_shape = []
        is_dyn = False
        for s in new_shape:
            if isinstance(s, _expr.Constant):
                tmp_shape.append(int(s.data.numpy()))
            elif isinstance(s, _expr.Expr):
                dim, success = try_infer_value(s, lambda ret: int(ret))
                tmp_shape.append(dim)

                if not success:
                    is_dyn = True
            else:
                tmp_shape.append(s)

        if is_dyn:
            new_shape = []
            for i, s in enumerate(tmp_shape):
                if not isinstance(s, _expr.Expr):
                    s = _expr.const(s, "int64")
                else:
                    s = _op.cast(s, "int64")
                new_shape.append(_op.expand_dims(s, axis=0))
            new_shape = _op.concatenate(new_shape, axis=0)
        else:
            new_shape = tmp_shape
        return _op.transform.reshape(data, new_shape)

    def reshape_as(self, inputs, input_types):
        data = inputs[0]
        new_shape = self.infer_shape(inputs[1])
        return _op.transform.reshape(data, new_shape)

    def pixel_shuffle(self, inputs, input_types):
        data = inputs[0]
        upscale_factor = inputs[1]
        upscale_squared = upscale_factor * upscale_factor
        b, c, h, w = self.infer_shape(data)
        assert (
            c % upscale_squared == 0
        ), "input channel should be divisible by square of upscale_factor"

        ndims = len(self.infer_shape_with_prelude(data))
        axes = list(range(ndims))
        num_inputs = len(inputs)
        oc = c // upscale_squared
        oh = h * upscale_factor
        ow = w * upscale_factor

        new_shape = [b, oc, upscale_factor, upscale_factor, h, w]
        out_shape = [b, oc, oh, ow]

        data = _op.transform.reshape(data, new_shape)
        # The data will be transposed to
        # [b, oc, h, upscale_factor, w, upscale_factor]
        # for further reshape
        axes = [0, 1, 4, 2, 5, 3]
        data = _op.transform.transpose(data, axes)
        return _op.transform.reshape(data, out_shape)

    def clone(self, inputs, input_types):
        return inputs[0]

    def log_softmax(self, inputs, input_types):
        data = inputs[0]
        axis = int(inputs[1])
        return _op.nn.log_softmax(data, axis)

    def sigmoid(self, inputs, input_types):
        data = inputs[0]

        def func(x):
            return _op.tensor.sigmoid(x)

        if self.is_quantized_tensor(data):
            assert len(inputs) == 5, "Input/Ouput quant param not found in op inputs"
            return qnn_torch.quantized_sigmoid(inputs)

        return func(data)

    def softplus(self, inputs, input_types):
        dtype = input_types[0]
        beta = _expr.const(float(inputs[1]), dtype=dtype)
        return _op.log(_op.exp(inputs[0] * beta) + _expr.const(1.0, dtype=dtype)) / beta

    def make_avg_pool(self, dim):
        def avg_pool(inputs, input_types):
            data = inputs[0]

            pool_size = self.convert_const_list(inputs[1])
            strides = self.convert_const_list(inputs[2] if inputs[2] else pool_size)
            padding = inputs[3]
            ceil_mode = int(inputs[4])
            count_include_pad = int(inputs[5])

            def func(x):
                if dim == 1:
                    return _op.nn.avg_pool1d(
                        x,
                        pool_size=pool_size,
                        strides=strides,
                        padding=padding,
                        dilation=(1,),
                        ceil_mode=ceil_mode,
                        count_include_pad=count_include_pad,
                    )
                elif dim == 2:
                    return _op.nn.avg_pool2d(
                        x,
                        pool_size=pool_size,
                        strides=strides,
                        padding=padding,
                        dilation=(1, 1),
                        ceil_mode=ceil_mode,
                        count_include_pad=count_include_pad,
                        layout=self.layout
                    )
                elif dim == 3:
                    return _op.nn.avg_pool3d(
                        x,
                        pool_size=pool_size,
                        strides=strides,
                        padding=padding,
                        dilation=(1, 1, 1),
                        ceil_mode=ceil_mode,
                        count_include_pad=count_include_pad,
                    )
                else:
                    msg = "Average Pooling dimension should be between 1 and 3"
                    raise RuntimeError(msg)

            if self.is_quantized_tensor(data):
                return qnn_torch.apply_with_upcast(data, func)

            return func(data)

        return avg_pool

    def linear(self, inputs, input_types):
        # https://pytorch.org/docs/stable/nn.functional.html#linear
        # 0 - input
        # 1 - weight
        bias = inputs[2]
        a_shape = self.infer_shape_with_prelude(inputs[0])
        b_shape = self.infer_shape_with_prelude(inputs[1])
        if len(a_shape) == 2 and len(b_shape) == 2:
            mm_out = _op.nn.dense(inputs[0], inputs[1])
        elif len(b_shape) == 1:
            mm_out = self.matmul([inputs[0], inputs[1]], input_types[:2])
        else:
            mm_out = self.matmul(
                [inputs[0], _op.transpose(inputs[1], axes=(1, 0))], input_types[:2]
            )
        if isinstance(bias, _expr.Expr):
            bias_ndims = len(self.infer_shape_with_prelude(bias))
            if bias_ndims == 1:
                return _op.nn.bias_add(mm_out, bias, axis=-1)
            mm_dtype = self.infer_type_with_prelude(mm_out).dtype
            return self.add([mm_out, bias], [mm_dtype, input_types[2]])
        return mm_out

    def dropout(self, inputs, input_types):
        data = inputs[0]
        rate = float(inputs[1])

        return _op.nn.dropout(data, rate)

    def make_reduce(self, name):
        def reduce(inputs, input_types):
            data = inputs[0]
            axis = None
            keepdims = False

            if len(inputs) > 2:  # default, torch have only data, axis=None, keepdims=False
                if isinstance(inputs[1], int):
                    axis = int(inputs[1])
                elif _is_int_seq(inputs[1]):
                    axis = inputs[1]
                else:
                    axis = list(self.infer_shape(inputs[1]))
                keepdims = bool(inputs[2])

            return get_relay_op(name)(data, axis=axis, keepdims=keepdims)

        return reduce

    def norm(self, inputs, input_types):
        data = inputs[0]
        dtype = input_types[0]
        axis = None
        keepdims = False
        if len(inputs) > 3:
            axis = inputs[2]
            keepdims = bool(inputs[3])

        order = inputs[1]
        if order == np.inf:
            return _op.reduce.max(_op.abs(data), axis=axis, keepdims=keepdims)
        elif order == np.NINF:
            return _op.reduce.min(_op.abs(data), axis=axis, keepdims=keepdims)
        else:
            reci_order = _expr.const(1.0 / order, dtype=dtype)
            order = _expr.const(order)
            return _op.power(
                _op.reduce.sum(_op.power(_op.abs(data), order), axis=axis, keepdims=keepdims),
                reci_order,
            )

    def frobenius_norm(self, inputs, input_types):
        data = inputs[0]
        axis = None
        keepdims = False
        if len(inputs) > 2:
            axis = inputs[1] if len(inputs[1]) > 0 else None
            keepdims = bool(inputs[2])

        return _op.sqrt(_op.reduce.sum((data * data), axis=axis, keepdims=keepdims))

    def std(self, inputs, input_types):
        data = inputs[0]
        if len(inputs) == 2:
            axis = None
            keepdims = False
            unbiased = bool(inputs[1])
        else:
            axis = inputs[1]
            keepdims = bool(inputs[3])
            unbiased = bool(inputs[2])

        return _op.reduce.std(data, axis=axis, keepdims=keepdims, unbiased=unbiased)

    def variance(self, inputs, input_types):
        data = inputs[0]
        if len(inputs) == 2:
            axis = None
            keepdims = False
            unbiased = bool(inputs[1])
        else:
            axis = inputs[1]
            keepdims = bool(inputs[3])
            unbiased = bool(inputs[2])

        return _op.reduce.variance(data, axis=axis, keepdims=keepdims, unbiased=unbiased)

    def mean(self, inputs, input_types):
        data = inputs[0]

        if inputs[1]:
            axis = inputs[1]
            if self.layout == "NHWC" and len(axis) == 2:
                axis = [1, 2]
        else:
            axis = None

        if len(inputs) > 2 and inputs[2]:
            keepdims = int(inputs[2])
        else:
            keepdims = False
        if len(inputs) > 3 and inputs[3]:
            exclude = int(inputs[3])
        else:
            exclude = False

        def func(x):
            return _op.mean(x, axis, keepdims, exclude)

        if self.is_quantized_tensor(data):
            assert len(inputs) == 6, "Input quant param not found in op inputs"
            input_scale = _expr.const(inputs[4])
            input_zero_point = _expr.const(inputs[5])
<<<<<<< HEAD
            return qnn_torch.quantized_mean(data, input_scale, input_zero_point, func, layout=self.layout)
=======
            # refer to aten/src/ATen/native/quantized/cpu/qreduction.cpp
            return qnn_torch.apply_with_fp32_fallback(data, input_scale, input_zero_point, func)
>>>>>>> 178f82dc

        return func(data)

    def var_mean(self, inputs, input_types):
        data = inputs[0]
        if len(inputs) == 2:
            axis = None
            keepdims = False
            unbiased = bool(inputs[1])
        else:
            axis = inputs[1]
            keepdims = bool(inputs[3])
            unbiased = bool(inputs[2])

        m, v = _op.reduce.mean_variance(data, axis, keepdims, False, unbiased)
        return v, m

    def chunk(self, inputs, input_types):
        data = inputs[0]

        num_chunks = int(inputs[1])
        axis = int(inputs[2])

        if isinstance(data, _expr.Expr):
            inferred_shape = self.infer_shape_with_prelude(data)

        shape = []
        for infer in inferred_shape:
            shape.append(infer)

        dim = int(shape[axis])

        if dim % num_chunks:
            unif_size = int(dim / (num_chunks - 1))
        else:
            unif_size = int(dim / num_chunks)

        indeces = []
        for i in range(unif_size, dim, unif_size):
            indeces.append(i)

        return _op.split(data, indeces, axis)

    def matmul(self, inputs, input_types):

        inputs_0 = inputs[0]
        inputs_1 = inputs[1]

        # Need to check input shape as batch matmul must be supported.
        a_shape = self.infer_shape_with_prelude(inputs_0)
        b_shape = self.infer_shape_with_prelude(inputs_1)

        # When performing a batch matmul, we need to properly handle N-dim shapes.
        if len(a_shape) > 2 and len(b_shape) > 2:
            # Convert a into a 3 dimensional tensors.
            need_reshape_output = False
            if len(a_shape) != 3:
                a = _op.reshape(inputs_0, [-1, a_shape[-2], a_shape[-1]])
                need_reshape_output = True
            else:
                a = inputs_0

            # Transpose matrix dimensions of b.
            trans_axes = list(range(len(b_shape)))
            trans_axes[-2], trans_axes[-1] = trans_axes[-1], trans_axes[-2]
            b = _op.transpose(inputs_1, trans_axes)

            # Convert b into a 3 dimensional tensor. Note that the last two dimensions
            # are transposed.
            if len(b_shape) != 3:
                b = _op.reshape(b, [-1, b_shape[-1], b_shape[-2]])

            # Perform a batch matmul.
            output = _op.nn.batch_matmul(a, b)

            # Reshape output to original dimensions.
            if need_reshape_output:
                return _op.reshape(output, [*a_shape[:-2], a_shape[-2], b_shape[-1]])
            return output
        elif len(a_shape) > 2:
            inputs_0 = _op.reshape(inputs_0, [-1, a_shape[-1]])
        elif len(a_shape) == 1:
            return _op.squeeze(_op.nn.matmul(_op.expand_dims(inputs_0, axis=0), inputs_1), axis=[0])

        if len(b_shape) > 2:
            trans_axes = list(range(len(b_shape)))
            trans_axes[-2], trans_axes[-1] = trans_axes[-1], trans_axes[-2]
            input_1 = _op.reshape(_op.transpose(inputs_1, trans_axes), [-1, b_shape[-2]])
        elif len(b_shape) == 2:
            input_1 = _op.transpose(inputs_1, axes=(1, 0))
        elif len(b_shape) == 1:
            input_1 = _op.expand_dims(inputs_1, 0, 1)

        out = _op.nn.dense(inputs_0, input_1)

        if len(b_shape) == 1:
            out = _op.squeeze(out, axis=[-1])

        # Reshape output into a N dimensional tensor when a or b dim > 2
        if len(a_shape) > 2:
            out = _op.reshape(out, [*a_shape[:-1], b_shape[-1]])
        elif len(b_shape) > 2:
            out = _op.reshape(out, [a_shape[-2], -1, b_shape[-1]])
            out = _op.reshape(
                _op.transpose(out, [1, 0, 2]), [*b_shape[:-2], a_shape[-2], b_shape[-1]]
            )

        return out

    def expand(self, inputs, input_types):
        data_in = inputs[0]
        shape = list(self.infer_shape(data_in))

        ndims = len(shape)
        sizes = inputs[1]
        out = data_in

        out_dims = len(sizes)
        if ndims < out_dims:
            num_newaxis = out_dims - ndims
            out = _op.expand_dims(out, axis=0, num_newaxis=num_newaxis)
            shape = [1] * num_newaxis + shape

        for i in range(out_dims):
            if sizes[i] != -1 and shape[i] == 1:
                if not isinstance(sizes[i], int):
                    sizes[i] = int(_infer_value(sizes[i], {}).numpy())
                out = _op.repeat(out, sizes[i], axis=i)

        return out

    def int(self, inputs, input_types):
        if isinstance(inputs[0], _expr.Expr):
            return inputs[0]
        return int(inputs[0])

    def identity(self, inputs, input_types):
        return inputs[0]

    def none(self, inputs, input_types):
        return None

<<<<<<< HEAD
    def make_pad(self, mode):
        def pad(inputs, input_types):
            data = inputs[0]
            if isinstance(inputs[1], list):
                pad_list = inputs[1]
            else:
                pad_list = list(self.infer_shape(inputs[1]))

            # initialize paddings based on input len
            pad_len = len(self.infer_shape(data)) * 2
            paddings = [0] * pad_len

            assert self.layout == 'NCHW' or self.layout == 'NHWC', "Only NCHW or NHWC layout are supported"
            if self.layout == 'NCHW':
                if len(pad_list) >= 2:
                    paddings[-1] = pad_list[1]
                    paddings[-2] = pad_list[0]
                if len(pad_list) >= 4:
                    paddings[-3] = pad_list[3]
                    paddings[-4] = pad_list[2]
                if len(pad_list) >= 6:
                    paddings[-5] = pad_list[5]
                    paddings[-6] = pad_list[4]
            else: # NHWC
                if len(pad_list) >= 2:
                    paddings[-3] = pad_list[1]
                    paddings[-4] = pad_list[0]
                if len(pad_list) >= 4:
                    paddings[-5] = pad_list[3]
                    paddings[-6] = pad_list[2]
                if len(pad_list) >= 6:
                    paddings[-1] = pad_list[5]
                    paddings[-2] = pad_list[4]

            # group into tuple of 2 ints
            paddings = [paddings[i : i + 2] for i in range(0, len(paddings), 2)]

            const_paddings = []
            for pad in paddings:
                const_paddings.append([])
                for p in pad:
                    if not isinstance(p, int):
                        p = int(_infer_value(p, {}).numpy())
                    const_paddings[-1].append(p)

            if mode == "constant":
                return _op.nn.pad(data, const_paddings, pad_value=inputs[2], pad_mode=mode)
            else:
                return _op.nn.pad(data, const_paddings, pad_mode=mode)
=======
    def pad_common(self, mode, pad_value, inputs, input_types):
        data = inputs[0]
        if isinstance(inputs[1], list):
            pad_list = inputs[1]
        else:
            pad_list = list(self.infer_shape(inputs[1]))

        # initialize paddings based on input len
        pad_len = len(self.infer_shape(data)) * 2
        paddings = [0] * pad_len

        if len(pad_list) >= 2:
            paddings[-1] = pad_list[1]
            paddings[-2] = pad_list[0]
        if len(pad_list) >= 4:
            paddings[-3] = pad_list[3]
            paddings[-4] = pad_list[2]
        if len(pad_list) >= 6:
            paddings[-5] = pad_list[5]
            paddings[-6] = pad_list[4]

        # group into tuple of 2 ints
        paddings = [paddings[i : i + 2] for i in range(0, len(paddings), 2)]

        const_paddings = []
        non_zero_found = False
        for pad in paddings:
            const_paddings.append([])
            for p in pad:
                if isinstance(p, _expr.Expr):
                    p = int(_infer_value(p, {}).numpy())
                elif not isinstance(p, int):
                    raise NotImplementedError("pad width should be int/expr")
                const_paddings[-1].append(p)
                if p != 0:
                    non_zero_found = True

        if not non_zero_found:
            return data
        elif mode == "constant":
            return _op.nn.pad(data, const_paddings, pad_value=pad_value, pad_mode=mode)
        else:
            return _op.nn.pad(data, const_paddings, pad_mode=mode)
>>>>>>> 178f82dc

    def pad(self, inputs, input_types):
        # mode: Optional default "constant"
        if len(inputs) > 2 and inputs[2] is not None:
            mode = inputs[2]
        else:
            mode = "constant"

        # pad_value: Optional default 0
        if len(inputs) == 4 and inputs[3] is not None:
            pad_value = inputs[3]
        else:
            pad_value = 0

        # replicate is edge in TVM's padding mode
        if mode == "replicate":
            mode = "edge"
        elif mode == "circular":
            raise ValueError("circular mode for torch.nn.functional.pad are not supported in TVM")
        return self.pad_common(mode, pad_value, inputs, input_types)

    def constant_pad_nd(self, inputs, input_types):
        return self.pad_common("constant", _expr.const(inputs[2]), inputs, input_types)

    def reflection_pad1d(self, inputs, input_types):
        return self.pad_common("reflect", 0, inputs, input_types)

    def reflection_pad2d(self, inputs, input_types):
        return self.pad_common("reflect", 0, inputs, input_types)

    def replication_pad1d(self, inputs, input_types):
        return self.pad_common("edge", 0, inputs, input_types)

    def replication_pad2d(self, inputs, input_types):
        return self.pad_common("edge", 0, inputs, input_types)

    def replication_pad3d(self, inputs, input_types):
        return self.pad_common("edge", 0, inputs, input_types)

    def clamp_common(self, data, min=None, max=None):
        def get_v(v, default_v):
            if isinstance(v, _expr.Constant):
                return float(v.data.numpy())
            if isinstance(v, _expr.Expr):
                infer_v, success = try_infer_value(v, lambda ret: float(ret))
                if success:
                    return infer_v
            if v is not None:
                return v
            return default_v

        dtype = self.infer_type(data).dtype

        type_info = np.finfo(dtype) if "float" in dtype else np.iinfo(dtype)

        # TODO(masahi): Properly handle inf in a one-way clamp case.
        if min is not None and max is not None:
            amin = get_v(min, type_info.min)
            amax = get_v(max, type_info.max)
        elif min is not None:
            amin = get_v(min, type_info.min)
            amax = type_info.max
        else:
            amin = type_info.min
            amax = get_v(max, type_info.max)

        return _op.clip(data, amin, amax)

    def clamp(self, inputs, _):
        return self.clamp_common(inputs[0], min=inputs[1], max=inputs[2])

    def clamp_min(self, inputs, input_types):
        return self.clamp_common(inputs[0], min=inputs[1])

    def clamp_max(self, inputs, input_types):
        return self.clamp_common(inputs[0], max=inputs[1])

    def to(self, inputs, input_types):
        data = inputs[0]
        dtype = inputs[1] if inputs[1] is not None and not isinstance(inputs[1], str) else inputs[2]
        # special handling for aten::to(data, 6, _, _, _) case
        # 6 means dtype = float
        # this happens when converting upsampling with scale factor
        cast_map = {
            5: "float16",
            6: "float32",
            7: "float64",
            3: "int32",
            4: "int64",
        }

        cast_func = {5: float, 6: float, 7: float, 3: int, 4: int}

        ret = data
        if isinstance(data, _expr.Expr):
            actual_dtype = str(self.infer_type(data).dtype)
            if dtype in cast_map and cast_map[dtype] != actual_dtype:
                ret = _op.cast(data, cast_map[dtype])
        elif dtype in cast_map:
            ret = cast_func[dtype](data)

        return ret

    def get_upsample_out_size(self, inputs, method):
        # This assumes a static shape
        out_size = []
        if inputs[1] is not None:
            for size in inputs[1]:
                if not isinstance(size, int):
                    out_size.append(int(_infer_value(size, {}).numpy()))
                else:
                    out_size.append(size)
        else:
            scale_index = 3 if method != "nearest_neighbor" else 2
            scales = inputs[scale_index]
            assert scales is not None, "neither out size nor scale provided"
            assert isinstance(scales, list)
            ishape = self.infer_shape(inputs[0])
            dim_index = 2 if self.layout == 'NCHW' else 1
            for i, scale in enumerate(scales):
                out_size.append(int(math.floor(float(ishape[dim_index + i]) * scale)))

        return out_size

    def make_upsample(self, method):
        def upsample(inputs, input_types):
            out_size = self.get_upsample_out_size(inputs, method)
            data = inputs[0]

            if len(inputs) > 2 and method != "nearest_neighbor":
                align_corners = inputs[2]
            else:
                align_corners = False

            if method == "nearest_neighbor":
                coord_trans = "asymmetric"
            elif align_corners:
                coord_trans = "align_corners"
            else:
                coord_trans = "half_pixel"

            def func(x):
                return _op.image.resize2d(
<<<<<<< HEAD
                    x, out_size, self.layout, method, coord_trans, cubic_alpha=-0.75
=======
                    x, out_size, None, "NCHW", method, coord_trans, cubic_alpha=-0.75
>>>>>>> 178f82dc
                )

            if self.is_quantized_tensor(data):
                # input qparams are manually appended by us
                assert isinstance(inputs[-2], float)
                assert isinstance(inputs[-1], int)
                input_scale = _expr.const(inputs[-2])
                input_zero_point = _expr.const(inputs[-1])
<<<<<<< HEAD
                return qnn_torch.quantized_upsample(data, input_scale, input_zero_point, func, layout=self.layout)
=======
                # currently piggy backs to fp32, it gets identical output as torch
                return qnn_torch.apply_with_fp32_fallback(data, input_scale, input_zero_point, func)
>>>>>>> 178f82dc

            return func(data)

        return upsample

    def make_upsample3d(self, method):
        def upsample3d(inputs, input_types):
            data = inputs[0]
            out_size = self.get_upsample_out_size(inputs, method)

            if len(inputs) > 2 and method == "linear":
                align_corners = inputs[2]
            else:
                align_corners = False

            if method == "nearest_neighbor":
                coord_trans = "asymmetric"
            elif align_corners:
                coord_trans = "align_corners"
            else:
                coord_trans = "half_pixel"

            return _op.image.resize3d(data, out_size, None, "NCDHW", method, coord_trans)

        return upsample3d

    def expand_as(self, inputs, input_types):
        target = inputs[1]
        t0 = self.infer_type(inputs[0]).dtype
        t1 = self.infer_type(inputs[1]).dtype
        if str(t0) != str(t1):
            target = _op.cast(target, t0)
        return _op.broadcast_to_like(inputs[0], target)

    def broadcast_tensors(self, inputs, input_types):
        tensor_list = inputs[0]
        import torch

        res_shape = list(torch.broadcast_shapes(*[self.infer_shape(t) for t in tensor_list]))
        return [_op.broadcast_to(tensor, res_shape) for tensor in tensor_list]

    def Bool(self, inputs, input_types):
        assert len(inputs) == 1
        return inputs[0]

    def Float(self, inputs, input_types):
        assert len(inputs) == 1
        return _op.cast(inputs[0], "float32")

    def bitwise_not(self, inputs, input_types):
        data = inputs[0]
        # The input tensor must be of integral or Boolean types.
        # For bool tensors, it computes the logical NOT
        if input_types[0] == "bool":
            out = _op.logical_not(_op.cast(data, "bool"))
        else:
            out = _op.bitwise_not(_op.cast(data, "int"))

        return out

    def bitwise_xor(self, inputs, input_types):
        lhs = inputs[0]
        rhs = inputs[1]
        lhs = _op.cast(lhs, "bool") if input_types[0] == "bool" else _op.cast(lhs, "int")
        rhs = _op.cast(rhs, "bool") if input_types[1] == "bool" else _op.cast(rhs, "int")

        return _op.bitwise_xor(lhs, rhs)

    def logical_not(self, inputs, input_types):
        data = _wrap_const(inputs[0])
        return _op.logical_not(_op.cast(data, "bool"))

    def logical_xor(self, inputs, input_types):
        lhs = _op.cast(inputs[0], "bool")
        rhs = _op.cast(inputs[1], "bool")

        return _op.logical_xor(lhs, rhs)

    def list_getitem(self, inputs, input_types):
        return self.prelude.nth(inputs[0], _wrap_const(inputs[1]))

    def list_len(self, inputs, input_types):
        return self.prelude.length(inputs[0])

    def type_as(self, inputs, input_types):
        assert len(inputs) == 2
        assert len(input_types) == 2
        return _op.cast(inputs[0], input_types[1])

    def gather(self, inputs, input_types):
        data = inputs[0]
        axis = inputs[1]
        indices = inputs[2]

        return _op.gather(data, axis, indices)

    def add(self, inputs, input_types):
        # add_ is overloaded for tensor add and list concat
        if input_types[0] == "ListType":
            return self.prelude.concat(inputs[0], inputs[1])
        return self.make_elemwise("add")(inputs, input_types)

    def tensor_array_stack(self, inputs, input_types):
        dim = inputs[1]
        assert dim == 0, "stacking on a dynamic tensor list only supported on a first axis"
        tensor_array, shape = self.convert_to_tensor_array(inputs[0])

        stacked_shape = (Any(),) + shape
        stack = self.prelude.get_global_var_static("tensor_array_stack", "float32", shape)
        stacked = stack(tensor_array)

        static_tensor_array_ops = StaticTensorArrayOps(self.prelude, "float32", stacked_shape)
        static_tensor_array_ops.register()
        get_tensor = self.prelude.get_global_var_static("tensor_get_data", "float32", stacked_shape)
        return get_tensor(stacked)

    def stack(self, inputs, input_types):
        if isinstance(inputs[0], list):
            # a static python list of tensors
            dim = inputs[1]
            return _op.stack(inputs[0], dim)
        else:
            # List ADT case
            assert isinstance(inputs[0], _expr.Expr)
            ty = self.infer_type_with_prelude(inputs[0])
            list_ty = self.prelude.mod.get_global_type_var("List")
            msg = "The input list is expected to be List ADT"
            assert isinstance(ty, tvm.ir.TypeCall) and ty.func == list_ty, msg
            return self.tensor_array_stack(inputs, input_types)

    def sub(self, inputs, input_types):
        if len(inputs) == 3:
            data0, data1, alpha = self.pytorch_promote_types(inputs, input_types)
            return get_relay_op("subtract")(data0, alpha * data1)
        else:
            data0, data1 = self.pytorch_promote_types(inputs, input_types)
            return get_relay_op("subtract")(data0, data1)

    def rsub(self, inputs, input_types):
        data0, data1, alpha = self.pytorch_promote_types(inputs, input_types)

        # note: rsub means data0 and data1 swap places
        return get_relay_op("subtract")(data1, alpha * data0)

    def embedding(self, inputs, input_types):
        weight = inputs[0]
        indices = inputs[1]

        return _op.take(weight, indices.astype("int32"), axis=0)

    def one_hot(self, inputs, input_types):
        indices = inputs[0].astype("int32")
        num_classes = inputs[1]
        if num_classes == -1:
            msg = "Inferring the number of classes is not yet supported."
            raise NotImplementedError(msg)

        dtype = "int32"
        on_value = tvm.relay.const(1.0, dtype)
        off_value = tvm.relay.const(0.0, dtype)

        return _op.one_hot(indices, on_value, off_value, num_classes, -1, dtype)

    def index(self, inputs, input_types):
        data = inputs[0]
        indices = inputs[1]
        return _op.adv_index([data] + indices)

    def meshgrid(self, inputs, input_types):
        data = inputs[0]
        return _op.meshgrid(data, indexing="ij")

    def nms(self, inputs, input_types):
        boxes = inputs[0]
        scores = inputs[1]
        iou_threshold = inputs[2]

        # TVM NMS assumes score > 0
        scores = scores - _op.min(scores) + _op.const(1.0)

        num_boxes = _op.shape_of(scores)
        # PyTorch NMS doesn't have score_threshold, so no need to run get_valid_count
        indices = _op.transform.arange(_op.squeeze(num_boxes), dtype="int32")
        indices = _op.expand_dims(indices, 0, 1)

        # Generate data with shape (1, num_anchors, 5)
        scores = AttrCvt(op_name="expand_dims", extras={"axis": -1, "num_newaxis": 1})([scores], {})
        data = _op.concatenate([scores, boxes], -1)
        data = _op.expand_dims(data, 0, 1)

        # Perform Non-Maximum Suppression,
        # PyTorch NMS doesn't have parameter top_k and max_output_size
        score_index = 0
        top_k = max_out_size = -1
        nms_ret = get_relay_op("non_max_suppression")(
            data=data,
            valid_count=num_boxes,
            indices=indices,
            max_output_size=max_out_size,
            iou_threshold=iou_threshold,
            force_suppress=True,
            top_k=top_k,
            coord_start=1,
            score_index=score_index,
            id_index=-1,
            return_indices=True,
            invalid_to_bottom=False,
        )

        # squeeze the two outputs of nms for strided_slice
        size = get_relay_op("squeeze")(nms_ret[1], axis=[1])
        data_slice = get_relay_op("squeeze")(nms_ret[0], axis=[0])

        # strided slice to get the dynamic result
        ret = get_relay_op("strided_slice")(
            data_slice, begin=_expr.const([0]), end=size, slice_mode="size"
        )
        # in torchvision, indices from nms are int64
        return _op.cast(ret, "int64")

    def logsumexp(self, inputs, input_types):
        data = self.pytorch_promote_types(inputs[:1], input_types[:1])
        dim_list = inputs[1]
        keepdim = inputs[2] if len(inputs) > 2 else False
        # dim is output of prim::ListConstruct, even if it is int in python code
        assert isinstance(dim_list, list), "dim is expected to be a list"
        return _op.logsumexp(data[0], axis=dim_list, keepdims=keepdim)

    def roi_align(self, inputs, input_types):
        data = inputs[0]
        boxes = inputs[1]

        output_size = (inputs[3], inputs[4])
        spatial_scale = inputs[2]
        sample_ratio = inputs[5]
        aligned = False if len(inputs) < 7 else inputs[6]

        if aligned:
            boxes -= _expr.const(0.5 / spatial_scale)

        return _op.vision.roi_align(data, boxes, output_size, spatial_scale, sample_ratio)

    def deform_conv2d(self, inputs, input_types):
        data = inputs[0]
        weight = inputs[1]
        offset = inputs[2]

        if len(inputs) > 12:
            strides_offset = 5
            bias = inputs[4]
            logger.warning("mask argument in deformable conv2d is not supported and ignored")
        else:
            strides_offset = 4
            bias = inputs[3]

        strides = (inputs[strides_offset], inputs[strides_offset + 1])
        padding = (inputs[strides_offset + 2], inputs[strides_offset + 3])
        dilation = (inputs[strides_offset + 4], inputs[strides_offset + 5])
        groups = inputs[strides_offset + 6]
        deformable_groups = inputs[strides_offset + 7]
        weight_shape = self.infer_shape(weight)
        output_channels = weight_shape[0]
        kernel_size = (weight_shape[2], weight_shape[3])

        conv_out = _op.nn.deformable_conv2d(
            data,
            offset,
            weight,
            strides,
            padding,
            dilation,
            deformable_groups,
            groups,
            output_channels,
            kernel_size,
        )

        return _op.nn.bias_add(conv_out, bias)

    def stft(self, inputs, input_types):
        data = inputs[0]
        n_fft = inputs[1]
        hop_length = inputs[2]
        win_length = inputs[3]
        window = inputs[4]
        normalized = inputs[5]
        onesided = inputs[6]

        return _op.stft(data, n_fft, hop_length, win_length, window, normalized, onesided)

    def unbind(self, inputs, input_types):
        data = inputs[0]
        axis = int(inputs[1])
        return unbind(data, axis)

    def shape_as_tensor(self, inputs, input_types):
        is_symbolic_shape = False
        input_shape = self.infer_shape(inputs[0], self.prelude.mod)
        for axis in input_shape:
            if not isinstance(axis, (int, tvm.tir.IntImm)):
                is_symbolic_shape = True
                break

        if is_symbolic_shape:
            ret = _op.shape_of(inputs[0], dtype="int64")
        else:
            ret = _expr.const(np.array(input_shape), dtype="int64")

        return ret

    def logical_and(self, inputs, input_types):
        lhs = _op.cast(inputs[0], "bool")
        rhs = _op.cast(inputs[1], "bool")

        return _op.logical_and(lhs, rhs)

    def nonzero(self, inputs, input_types, is_numpy_style=False):
        data = inputs[0]
        ret = _op.transform.argwhere(data)
        if is_numpy_style or (len(inputs) > 1 and inputs[1]):
            return unbind(ret, 1)
        return ret

    def nonzero_numpy(self, inputs, input_types):
        return self.nonzero(inputs, input_types, is_numpy_style=False)

    def scatter(self, inputs, input_types):
        data = inputs[0]
        axis = int(inputs[1])
        index = inputs[2]
        src = inputs[3]
        return _op.transform.scatter(data, index, src, axis)

    def index_put(self, inputs, input_types):
        in_tensor = inputs[0]
        indices = inputs[1]
        values = inputs[2]
        accumulate = inputs[3]
        if not accumulate:
            mode = "update"
        else:
            mode = "add"
        # Combine array of index tensors into one index tensor with shape (N,_)
        index_tensor = _op.stack(indices, axis=0)
        return _op.transform.scatter_nd(in_tensor, index_tensor, values, mode)

    def scalar_tensor(self, inputs, input_types):
        data = inputs[0]
        cast_map = {
            6: "float32",
            7: "float64",
            3: "int32",
            4: "int64",
        }
        type_key = inputs[1]
        if isinstance(data, _expr.Constant):
            data = data.data.numpy().tolist()
        return _expr.const(data, cast_map[type_key])

    def interpolate(self, inputs, input_types):
        if isinstance(inputs[1], _expr.Expr):
            out_size = inputs[1]
        elif isinstance(inputs[1], list):
            out_size = []
            for i in [0, 1]:
                size, _ = try_infer_value(
                    inputs[1][i],
                    lambda ret: ret.astype(np.int),
                    lambda: _op.expand_dims(inputs[1][i], axis=0),
                )
                out_size.append(size)
            out_size = _op.concatenate(out_size, axis=0)

        data = inputs[0]
        align_corners = inputs[4]
        method = inputs[3]
        if method.startswith("nearest"):
            method = "nearest_neighbor"
        elif method[0:2] == "bi":
            method = method[2:]

        if method == "nearest_neighbor":
            coord_trans = "asymmetric"
        elif align_corners:
            coord_trans = "align_corners"
        else:
            coord_trans = "half_pixel"

        return _op.image.resize2d(
            data, out_size, None, "NCHW", method, coord_trans, cubic_alpha=-0.75
        )

    def numel(self, inputs, input_types):
        return _op.ndarray_size(inputs[0])

    def empty(self, inputs, input_types):
        shape = inputs[0]
        return _op.zeros(shape, _convert_dtype_value(inputs[1]))

    def empty_like(self, inputs, input_types):
        shape = self.infer_shape(inputs[0])
        if inputs[1] is not None:
            dtype = _convert_dtype_value(inputs[1])
        else:
            dtype = input_types[0]
        return _op.zeros(shape, dtype)

    def new_empty(self, inputs, input_types):
        size = inputs[1]

        import torch

        if not isinstance(size, (_expr.Expr, list, tuple, torch.Size, np.ndarray)):
            msg = "Data type %s could not be parsed in empty op" % (type(size))
            raise AssertionError(msg)

        if inputs[2] is not None:
            dtype = _convert_dtype_value(inputs[2])
        else:
            dtype = input_types[0]
        return _op.zeros(size, dtype)

    def randn(self, inputs, input_types):
        import time  # use current time as seed

        shape = inputs[0]
        output = _op.random.normal(_op.random.threefry_key(int(time.time())), shape)
        _, values = _expr.TupleWrapper(output, 2)
        return values

    def bincount(self, inputs, input_types):
        data = inputs[0]
        weights = inputs[1]
        input_type = self.infer_type(data).dtype
        if input_type == "int64":
            logger.warning(
                "Casting an int64 input to int32, since we do not have int64 atomic add"
                "needed for bincount yet."
            )
            data = _op.cast(data, "int32")
        maximum = _op.max(data)
        dim = maximum + _expr.const(1, dtype="int32")
        if weights:
            weight_type = self.infer_type(weights)
            out_dtype = weight_type.dtype
            updates = weights
        else:
            out_dtype = "int32"
            updates = _op.ones_like(data)

        counts = _op.zeros(_op.reshape(dim, [1]), out_dtype)
        out = _op.scatter_add(counts, data, updates, axis=0)
        if input_type == "int32":
            # Torch always outputs int64 results for bincount
            return _op.cast(out, "int64")
        return out

    def scatter_add(self, inputs, input_types):
        data = inputs[0]
        axis = inputs[1]
        index = inputs[2]
        src = inputs[3]
        return _op.scatter_add(data, index, src, axis=axis)

    def cumsum(self, inputs, input_types):
        data = inputs[0]
        dim = inputs[1]
        dtype = inputs[2]

        if inputs[2] is not None:
            dtype = _convert_dtype_value(inputs[2])

        return _op.cumsum(data, axis=dim, dtype=dtype)

    def masked_fill(self, inputs, input_types):
        mask = inputs[1]
        value = _op.cast(_wrap_const(inputs[2]), input_types[0])
        return _op.where(mask, value, inputs[0])

    def masked_select(self, inputs, input_types):
        mask = inputs[1]
        indices = self.nonzero([mask], input_types, is_numpy_style=True)
        return _op.adv_index([inputs[0]] + [indices[i] for i in range(indices.size)])

    def sort(self, inputs, input_types):
        data = inputs[0]
        dim = inputs[1]
        is_descending = inputs[2]
        # pytorch sort returns both sorted indices and values
        indices = _op.argsort(data, dim, not is_descending)
        return _op.gather(data, dim, indices), indices

    def argsort(self, inputs, input_types):
        data = inputs[0]
        dim = inputs[1]
        is_descending = inputs[2]
        return _op.argsort(data, dim, not is_descending)

    def is_floating_point(self, inputs, input_types):
        assert len(inputs) == 1

        if isinstance(inputs[0], _expr.Expr):
            input_type = self.infer_type(inputs[0]).dtype
        else:
            input_type = input_types[0]

        is_float = input_type in ["float32", "float64", "float16", "bfloat16"]
        return _expr.const(is_float)

    def unique(self, inputs, input_types):
        assert len(inputs) == 4
        [data, is_sorted, return_inverse, return_counts] = inputs
        if not is_sorted:
            logger.warning("TVM always assumes sorted=True for torch.unique")
            is_sorted = True
        if return_counts:
            [unique, indices, inverse_indices, num_uniq, counts] = _op.unique(
                data, is_sorted=is_sorted, return_counts=True
            )
            unique_sliced = _op.strided_slice(unique, begin=[0], end=num_uniq, slice_mode="size")
            counts_sliced = _op.strided_slice(counts, begin=[0], end=num_uniq, slice_mode="size")
            return (unique_sliced, inverse_indices, counts_sliced)
        else:
            [unique, indices, inverse_indices, num_uniq] = _op.unique(
                data, is_sorted=is_sorted, return_counts=False
            )
            unique_sliced = _op.strided_slice(unique, begin=[0], end=num_uniq, slice_mode="size")
            return (unique_sliced, inverse_indices)

    def nll_loss(self, inputs, input_types):
        assert len(inputs) == 5
        [predictions, targets, weights, reduction, ignore_index] = inputs
        num_class = self.infer_shape(predictions)[1]
        if reduction == 0:
            reduction = "none"
        elif reduction == 1:
            reduction = "mean"
        else:
            reduction = "sum"
        if weights is None:
            weights = _op.full(_expr.const(1), (num_class,), dtype=input_types[0])
        return _op.nn.nll_loss(predictions, targets, weights, reduction, ignore_index)

    def flip(self, inputs, input_types):
        data = inputs[0]
        axis = inputs[1]
        return _op.transform.reverse(data, axis=axis[0])

    def bidir_rnn_cell(self, input_seqs, weights_dicts, act=_op.tanh):
        """
        Bidirectional RNN cell
        """
        seq_len = len(input_seqs)
        forward_outputs, fw_H_t = rnn_cell(input_seqs, **weights_dicts[0], backwards=False, act=act)

        reverse_outputs, rev_H_t = rnn_cell(input_seqs, **weights_dicts[1], backwards=True, act=act)

        final_outputs = []
        for i in range(seq_len):
            final_outputs.append(
                _op.concatenate([forward_outputs[i], reverse_outputs[seq_len - 1 - i]], axis=-1)
            )

        return final_outputs, _op.stack([fw_H_t, rev_H_t], axis=0)

    def rnn_layers(self, input_data, layer_weights_dicts, bidirectional, act, dropout_p=0.0):
        """
        Methods iterates layers for Stacked RNN
        """
        layers_num = len(layer_weights_dicts)
        # split input sequence to samples set
        input_seqs = unbind(input_data, 0)  # [seq_num, (batch, feature_size)]
        output_hiddens = []
        for i in range(layers_num):
            weights_dicts = layer_weights_dicts[i]
            # input_seqs shape = [seq_num, (batch, feature_size)] or
            # [seq_num, (batch, 2*feature_size)] for bidirectional
            if bidirectional:
                input_seqs, H_t = self.bidir_rnn_cell(input_seqs, weights_dicts, act=act)
            else:
                input_seqs, H_t = rnn_cell(input_seqs, **weights_dicts[0], act=act)

            output_hiddens.append(H_t)

            # TODO (yuanfz98): in pytorch implementation train is also checked
            # see https://github.com/pytorch/pytorch/blob/70c8daf43946b53af6493d058899ef952d27d339
            # /aten/src/ATen/native/RNN.cpp#L1054
            if dropout_p != 0 and i < layers_num - 1:
                # for input in input_seqs:
                #     input = _op.dropout(input, dropout_p)
                raise NotImplementedError("Dropout for GRU has not been supported yet!")
        output_hiddens = (
            _op.concatenate(output_hiddens, 0) if bidirectional else _op.stack(output_hiddens, 0)
        )
        return _op.stack(input_seqs, 0), output_hiddens

    def rnn(self, inputs, input_types, nonlinearity):
        """
        Description of RNN in pytorch:
        https://pytorch.org/docs/stable/generated/torch.nn.RNN.html#torch.nn.RNN
        Description of inputs:
        https://github.com/pytorch/pytorch/blob/736fb7d22cc948b739db2c35aeb5ad4d19aea4f4/torch/overrides.py#L937
        """
        # TODO (yuanfz98): support dropout
        assert len(inputs) == 9, "Input of size 9 is expected"
        # Unpack inputs, note that if optional and not provided then value will be None.
        _X = inputs[0]
        # _X shape (seq_num, batch, feature_size) or (batch, seq_num, feature_size)

        hidden_state = inputs[1]
        # Hidden state shape (hidden_layers_num, batch, hidden_size)

        _weights = inputs[2]
        # Wi layer[0] shape (hidden_size, feature_size)
        # Wh layer[0] shape (hidden_size, hidden_size)
        # Bi layer[0] shape (hidden_size)
        # Bh layer[0] shape (hidden_size)

        # Wi layer[>0] shape (hidden_size, hidden_size * num_directions)
        # Wh layer[>0] shape (hidden_size, hidden_size)
        # Bi layer[>0] shape (hidden_size)
        # Bh layer[>0] shape (hidden_size)

        # Scalar inputs
        has_biases = inputs[3]
        num_layers = inputs[4]
        dropout_p = inputs[5]  # dropout probability, if 0.0 it means there is no dropout
        # train = inputs[6]
        bidirectional = inputs[7]
        batch_first = inputs[8]

        num_directions = 1
        if bidirectional:
            num_directions = 2

        rsd = len(_weights) % num_layers
        assert rsd == 0, "The number of weights must be a multiple of the number of layers!"
        rsd = (len(_weights) / num_layers) % num_directions
        assert (
            rsd == 0
        ), "The number of weights in layer must be a multiple of the number of directions!"

        weights_num = int(len(_weights) / num_layers / num_directions)
        if has_biases:
            assert weights_num == 4, "The weights number in layer is expected equal to 4"
        else:
            assert weights_num == 2, "The weights number in layer is expected equal to 2"
        if nonlinearity == "tanh":
            act = _op.tanh
        elif nonlinearity == "relu":
            act = _op.nn.relu
        assert act, "The nonlinearity is unknown"
        X = (
            _op.transpose(_X, (1, 0, 2)) if batch_first else _X
        )  # always (seq_num, batch, feature_size)
        # TODO (yuanfz98): Which data type should be used? from input or weights?
        # Instead of it _infer_type(X).checked_type.dtype can be used
        X_dtype = input_types[0]
        X_shape = _infer_shape(X)  # (seq_num, batch, feature_size)

        hidden_size = int(_infer_shape(_weights[0])[0])
        batch_size = X_shape[1]

        # Initialize hidden states if not provided.
        layers_h = []
        hidden_layers_num = num_directions * num_layers
        if hidden_state is None:
            h_0 = _op.zeros((batch_size, hidden_size), X_dtype)
            for i in range(hidden_layers_num):
                layers_h.append(h_0)
        else:
            layers_h = unbind(hidden_state, 0)

        layer_weights_dicts = []
        k = 0  # layer counter
        if has_biases:
            names = ["hidden_state", "w_inp", "w_hid", "b_inp", "b_hid"]
            if bidirectional:
                rsd = len(_weights) % (2 * weights_num)
                assert rsd == 0, "got an incorrect number of RNN weights"
                for i in range(0, len(_weights), 2 * weights_num):
                    fw_tensors = [layers_h[2 * k], *_weights[i : i + 4]]
                    fw_weights_dict = dict(zip(names, fw_tensors))
                    j = i + weights_num
                    rev_tensors = [layers_h[2 * k + 1], *_weights[j : j + 4]]
                    rev_weights_dict = dict(zip(names, rev_tensors))
                    layer_weights_dicts.append([fw_weights_dict, rev_weights_dict])
                    k += 1
            else:
                assert len(_weights) % weights_num == 0, "got an incorrect number of GRU weights"
                for i in range(0, len(_weights), weights_num):
                    fw_tensors = [layers_h[k], *_weights[i : i + 4]]
                    fw_weights_dict = dict(zip(names, fw_tensors))
                    layer_weights_dicts.append([fw_weights_dict])
                    k += 1
        else:
            names = ["hidden_state", "w_inp", "w_hid"]
            if bidirectional:
                rsd = len(_weights) % (2 * weights_num)
                assert rsd == 0, "got an incorrect number of RNN weights"
                for i in range(0, len(_weights), 2 * weights_num):
                    fw_tensors = [layers_h[2 * k], *_weights[i : i + 2]]
                    fw_weights_dict = dict(zip(names, fw_tensors))
                    j = i + weights_num
                    rev_tensors = [layers_h[2 * k + 1], *_weights[j : j + 2]]
                    rev_weights_dict = dict(zip(names, rev_tensors))
                    layer_weights_dicts.append([fw_weights_dict, rev_weights_dict])
                    k += 1
            else:
                assert len(_weights) % weights_num == 0, "got an incorrect number of RNN weights"
                for i in range(0, len(_weights), weights_num):
                    fw_tensors = [layers_h[k], *_weights[i : i + 2]]
                    fw_weights_dict = dict(zip(names, fw_tensors))
                    layer_weights_dicts.append([fw_weights_dict])
                    k += 1
        assert (
            len(layer_weights_dicts) == num_layers and k == num_layers
        ), "For stacked RNN number of weights sets should be the same as number of layers!"
        output, out_hidden_state = self.rnn_layers(
            X,
            layer_weights_dicts,
            bidirectional,
            act,
            dropout_p=dropout_p,
        )

        # output shape = (seq_num, batch, hidden_size) or
        # (seq_num, batch, 2*feature_size) for bidirectional
        if batch_first:
            output = _op.transpose(output, (1, 0, 2))

        return (output, out_hidden_state)

    def bidir_gru_cell(
        self,
        input_seqs,
        weights_dicts,
    ):
        """
        Bidirectional GRU cell
        """
        seq_len = len(input_seqs)
        forward_outputs, fw_H_t = gru_cell(
            input_seqs,
            **weights_dicts[0],
        )

        reverse_outputs, rev_H_t = gru_cell(
            input_seqs,
            **weights_dicts[1],
            backwards=True,
        )

        final_outputs = []
        for i in range(seq_len):
            final_outputs.append(
                _op.concatenate([forward_outputs[i], reverse_outputs[seq_len - 1 - i]], axis=-1)
            )

        return final_outputs, _op.stack([fw_H_t, rev_H_t], axis=0)

    def gru_layers(self, input_data, layer_weights_dicts, bidirectional, dropout_p=0.0):
        """
        Methods iterates layers for Stacked GRU
        """
        layers_num = len(layer_weights_dicts)
        # split input sequence to samples set
        input_seqs = unbind(input_data, 0)  # [seq_num, (batch, feature_size)]
        output_hiddens = []
        for i in range(layers_num):
            weights_dicts = layer_weights_dicts[i]
            # input_seqs shape = [seq_num, (batch, feature_size)] or
            # [seq_num, (batch, 2*feature_size)] for bidirectional
            if bidirectional:
                input_seqs, H_t = self.bidir_gru_cell(input_seqs, weights_dicts)
            else:
                input_seqs, H_t = gru_cell(input_seqs, **weights_dicts[0])

            output_hiddens.append(H_t)

            # TODO (vvchernov): in pytorch implementation train is also checked
            # see https://github.com/pytorch/pytorch/blob/70c8daf43946b53af6493d058899ef952d27d339
            # /aten/src/ATen/native/RNN.cpp#L1054
            if dropout_p != 0 and i < layers_num - 1:
                # for input in input_seqs:
                #     input = _op.dropout(input, dropout_p)
                raise NotImplementedError("Dropout for GRU has not been supported yet!")

        return _op.stack(input_seqs, 0), _op.stack(output_hiddens, 0)

    def gru(self, inputs, input_types):
        """
        Description of GRU in pytorch:
        https://pytorch.org/docs/stable/generated/torch.nn.GRU.html?highlight=gru#torch.nn.GRU
        """
        # TODO (vvchernov): support dropout
        assert len(inputs) == 9, "Input of size 9 is expected"
        # Unpack inputs, note that if optional and not provided then value will be None.
        _X = inputs[0]
        # _X shape (seq_num, batch, feature_size) or (batch, seq_num, feature_size)

        hidden_state = inputs[1]
        # Hidden state shape (hidden_layers_num, batch, hidden_size)

        _weights = inputs[2]
        # Wi layer[0] shape (3 * hidden_size, feature_size)
        # Wh layer[0] shape (3 * hidden_size, hidden_size)
        # Bi layer[0] shape (3 * hidden_size)
        # Bh layer[0] shape (3 * hidden_size)

        # Wi layer[>0] shape (3 * hidden_size, hidden_size * num_directions)
        # Wh layer[>0] shape (3 * hidden_size, hidden_size)
        # Bi layer[>0] shape (3 * hidden_size)
        # Bh layer[>0] shape (3 * hidden_size)

        # Scalar inputs
        has_biases = inputs[3]
        num_layers = inputs[4]
        dropout_p = inputs[5]  # dropout probability, if 0.0 it means there is no dropout
        # train = inputs[6]
        bidirectional = inputs[7]
        batch_first = inputs[8]

        num_directions = 1
        if bidirectional:
            num_directions = 2

        rsd = len(_weights) % num_layers
        assert rsd == 0, "The number of weights must be a multiple of the number of layers!"
        rsd = (len(_weights) / num_layers) % num_directions
        assert (
            rsd == 0
        ), "The number of weights in layer must be a multiple of the number of directions!"

        weights_num = int(len(_weights) / num_layers / num_directions)
        if has_biases:
            assert weights_num == 4, "The weights number in layer is expected equal to 4"
        else:
            assert weights_num == 2, "The weights number in layer is expected equal to 2"

        X = _op.transpose(_X, (1, 0, 2)) if batch_first else _X
        # TODO (vvchernov): Which data type should be used? from input or weights?
        # Instead of it _infer_type(X).checked_type.dtype can be used
        X_dtype = input_types[0]
        X_shape = _infer_shape(X)  # (seq_num, batch, feature_size)

        hidden_size = int(_infer_shape(_weights[0])[0] / 3)
        batch_size = X_shape[1]

        # Initialize hidden states if not provided.
        layers_h = []
        hidden_layers_num = num_directions * num_layers
        if hidden_state is None:
            h_0 = _op.zeros((batch_size, hidden_size), X_dtype)
            for i in range(hidden_layers_num):
                layers_h.append(h_0)
        else:
            layers_h = unbind(hidden_state, 0)

        layer_weights_dicts = []
        k = 0  # layer counter
        if has_biases:
            names = ["hidden_state", "w_inp", "w_hid", "b_inp", "b_hid"]
            if bidirectional:
                rsd = len(_weights) % (2 * weights_num)
                assert rsd == 0, "got an incorrect number of GRU weights"
                for i in range(0, len(_weights), 2 * weights_num):
                    fw_tensors = [layers_h[2 * k], *_weights[i : i + 4]]
                    fw_weights_dict = dict(zip(names, fw_tensors))
                    j = i + weights_num
                    rev_tensors = [layers_h[2 * k + 1], *_weights[j : j + 4]]
                    rev_weights_dict = dict(zip(names, rev_tensors))
                    layer_weights_dicts.append([fw_weights_dict, rev_weights_dict])
                    k += 1
            else:
                assert len(_weights) % weights_num == 0, "got an incorrect number of GRU weights"
                for i in range(0, len(_weights), weights_num):
                    fw_tensors = [layers_h[k], *_weights[i : i + 4]]
                    fw_weights_dict = dict(zip(names, fw_tensors))
                    layer_weights_dicts.append([fw_weights_dict])
                    k += 1
        else:
            names = ["hidden_state", "w_inp", "w_hid"]
            if bidirectional:
                rsd = len(_weights) % (2 * weights_num)
                assert rsd == 0, "got an incorrect number of GRU weights"
                for i in range(0, len(_weights), 2 * weights_num):
                    fw_tensors = [layers_h[2 * k], *_weights[i : i + 2]]
                    fw_weights_dict = dict(zip(names, fw_tensors))
                    j = i + weights_num
                    rev_tensors = [layers_h[2 * k + 1], *_weights[j : j + 2]]
                    rev_weights_dict = dict(zip(names, rev_tensors))
                    layer_weights_dicts.append([fw_weights_dict, rev_weights_dict])
                    k += 1
            else:
                assert len(_weights) % weights_num == 0, "got an incorrect number of GRU weights"
                for i in range(0, len(_weights), weights_num):
                    fw_tensors = [layers_h[k], *_weights[i : i + 2]]
                    fw_weights_dict = dict(zip(names, fw_tensors))
                    layer_weights_dicts.append([fw_weights_dict])
                    k += 1
        assert (
            len(layer_weights_dicts) == num_layers and k == num_layers
        ), "For stacked GRU number of weights sets should be the same as number of layers!"

        output, out_hidden_state = self.gru_layers(
            X,
            layer_weights_dicts,
            bidirectional,
            dropout_p=dropout_p,
        )

        # output shape = (seq_num, batch, hidden_size) or
        # (seq_num, batch, 2*feature_size) for bidirectional
        if batch_first:
            output = _op.transpose(output, (1, 0, 2))

        return (output, out_hidden_state)

    def bidir_lstm_cell(
        self,
        input_seqs,
        weights_dicts,
    ):
        """
        Bidirectional LSTM cell
        """
        seq_len = len(input_seqs)
        forward_outputs, fw_H_t, fw_C_t = lstm_cell(
            input_seqs,
            **weights_dicts[0],
        )

        reverse_outputs, rev_H_t, rev_C_t = lstm_cell(
            input_seqs,
            **weights_dicts[1],
            backwards=True,
        )

        final_outputs = []
        for i in range(seq_len):
            final_outputs.append(
                _op.concatenate([forward_outputs[i], reverse_outputs[seq_len - 1 - i]], axis=-1)
            )

        return final_outputs, (fw_H_t, fw_C_t), (rev_H_t, rev_C_t)

    def lstm_layers(self, input_data, layer_weights_dicts, bidirectional, dtype, dropout_p=0.0):
        """
        Methods iterates layers for Stacked LSTM
        """
        layers_num = len(layer_weights_dicts)
        # split input sequence to samples set
        input_seqs = unbind(input_data, 0)  # [seq_num, (batch, feature_size)]
        output_hiddens = []
        for i in range(layers_num):
            weights_dicts = layer_weights_dicts[i]
            # input_seqs shape = [seq_num, (batch, feature_size)] or
            # [seq_num, (batch, 2*feature_size)] for bidirectional
            if bidirectional:
                input_seqs, H_t, C_t = self.bidir_lstm_cell(input_seqs, weights_dicts)
            else:
                input_seqs, H_t, C_t = lstm_cell(input_seqs, **weights_dicts[0])

            output_hiddens.append((H_t, C_t))

            # TODO (vvchernov): in pytorch implementation train is also checked
            # see https://github.com/pytorch/pytorch/blob/70c8daf43946b53af6493d058899ef952d27d339
            # /aten/src/ATen/native/RNN.cpp#L1054
            if dropout_p != 0 and i < layers_num - 1:
                # for input in input_seqs:
                #     input = _op.dropout(input, dropout_p)
                raise NotImplementedError("Dropout for LSTM has not been supported yet!")
        final_hiddens = []
        if bidirectional:
            for output_hidden in output_hiddens:
                final_hiddens.append(output_hidden[0])
                final_hiddens.append(output_hidden[1])
        else:
            final_hiddens = output_hiddens

        return _op.stack(input_seqs, 0), final_hiddens

    def lstm(self, inputs, input_types):
        """
        Description of LSTM in pytorch:https://pytorch.org/docs/stable/generated/torch.nn.LSTM.html
        Native implementation for torch version less than 1.8.0 (projection is unsupported):
        https://github.com/pytorch/pytorch/blob/70c8daf43946b53af6493d058899ef952d27d339/aten/ \
        src/ATen/native/RNN.cpp#L1396
        Native implementation for torch version from 1.8.0 and higher (projection is supported):
        https://github.com/pytorch/pytorch/blob/master/aten/src/ATen/native/RNN.cpp#L1483
        """
        # TODO (vvchernov): support dropout
        assert len(inputs) == 9, "Input of size 9 is expected"
        # Unpack inputs, note that if optional and not provided then value will be None.
        _X = inputs[0]
        # _X shape (seq_num, batch, feature_size) or (batch, seq_num, feature_size)

        hidden_states = inputs[1]
        assert len(hidden_states) == 2, "lstm expects two hidden states"
        h_0 = hidden_states[0]
        c_0 = hidden_states[1]
        # H0 shape (hidden_layers_num, batch, proj_size) if projection
        # else (hidden_layers_num, batch, hidden_size)
        # C0 shape (hidden_layers_num, batch, hidden_size)

        _weights = inputs[2]
        # If no projection
        # Wi layer[0] shape (4 * hidden_size, feature_size)
        # Wh layer[0] shape (4 * hidden_size, hidden_size)
        # Bi layer[0] shape (4 * hidden_size)
        # Bh layer[0] shape (4 * hidden_size)

        # Wi layer[>0] shape (4 * hidden_size, hidden_size * num_directions)
        # Wh layer[>0] shape (4 * hidden_size, hidden_size)
        # Bi layer[>0] shape (4 * hidden_size)
        # Bh layer[>0] shape (4 * hidden_size)

        # If projection
        # Wi layer[0] shape (4 * hidden_size, feature_size)
        # Wh layer[0] shape (4 * hidden_size, proj_size)
        # Bi layer[0] shape (4 * hidden_size)
        # Bh layer[0] shape (4 * hidden_size)
        # P  layer[0] shape (proj_size, hidden_size)

        # Wi layer[>0] shape (4 * hidden_size, proj_size * num_directions)
        # Wh layer[>0] shape (4 * hidden_size, proj_size)
        # Bi layer[>0] shape (4 * hidden_size)
        # Bh layer[>0] shape (4 * hidden_size)
        # P  layer[>0] shape (proj_size, hidden_size)

        # Scalar inputs
        has_biases = inputs[3]
        num_layers = inputs[4]
        dropout_p = inputs[5]  # dropout probability, if 0.0 it means there is no dropout
        # train = inputs[6]
        bidirectional = inputs[7]
        batch_first = inputs[8]

        num_directions = 1
        if bidirectional:
            num_directions = 2

        rsd = len(_weights) % num_layers
        assert rsd == 0, "The number of weights must be a multiple of the number of layers!"
        rsd = (len(_weights) / num_layers) % num_directions
        assert (
            rsd == 0
        ), "The number of weights in layer must be a multiple of the number of directions!"
        has_proj = False
        proj_size = 0
        weights_num = int(len(_weights) / num_layers / num_directions)
        if has_biases:
            if weights_num == 5:
                has_proj = True
                proj_size = _infer_shape(_weights[4])[0]
            else:
                assert weights_num == 4, "The weights number in layer is expected equal to 4"
        else:
            if weights_num == 3:
                has_proj = True
                proj_size = _infer_shape(_weights[2])[0]
            else:
                assert weights_num == 2, "The weights number in layer is expected equal to 2"

        X = _op.transpose(_X, (1, 0, 2)) if batch_first else _X
        # TODO (vvchernov): Which data type should be used? from input or weights?
        # Instead of it _infer_type(X).checked_type.dtype can be used
        X_dtype = input_types[0]
        X_shape = _infer_shape(X)  # (seq_num, batch, feature_size)

        hidden_size = _infer_shape(_weights[0])[0] / 4
        batch_size = X_shape[1]

        # Initialize hidden states if not provided.
        layers_h = []
        layers_c = []
        hidden_layers_num = num_directions * num_layers
        if h_0 is None:
            if has_proj:
                h_0 = _op.zeros((batch_size, proj_size), X_dtype)
            else:
                h_0 = _op.zeros((batch_size, hidden_size), X_dtype)
            for i in range(hidden_layers_num):
                layers_h.append(h_0)
        else:
            layers_h = unbind(h_0, 0)
        if c_0 is None:
            c_0 = _op.zeros((batch_size, hidden_size), X_dtype)
            for i in range(hidden_layers_num):
                layers_c.append(c_0)
        else:
            layers_c = unbind(c_0, 0)

        layer_weights_dicts = []
        k = 0  # layer counter
        if has_biases:
            names = ["hidden_state", "cell_state", "w_inp", "w_hid", "b_inp", "b_hid"]
            if bidirectional:
                rsd = len(_weights) % (2 * weights_num)
                assert rsd == 0, "got an incorrect number of LSTM weights"
                for i in range(0, len(_weights), 2 * weights_num):
                    fw_tensors = [layers_h[2 * k], layers_c[2 * k], *_weights[i : i + 4]]
                    fw_weights_dict = dict(zip(names, fw_tensors))
                    if has_proj:
                        fw_weights_dict["proj"] = _weights[i + 4]
                    j = i + weights_num
                    rev_tensors = [layers_h[2 * k + 1], layers_c[2 * k + 1], *_weights[j : j + 4]]
                    rev_weights_dict = dict(zip(names, rev_tensors))
                    if has_proj:
                        rev_weights_dict["proj"] = _weights[j + 4]
                    layer_weights_dicts.append([fw_weights_dict, rev_weights_dict])
                    k += 1
            else:
                assert len(_weights) % weights_num == 0, "got an incorrect number of LSTM weights"
                for i in range(0, len(_weights), weights_num):
                    fw_tensors = [layers_h[k], layers_c[k], *_weights[i : i + 4]]
                    fw_weights_dict = dict(zip(names, fw_tensors))
                    if has_proj:
                        fw_weights_dict["proj"] = _weights[i + 4]
                    layer_weights_dicts.append([fw_weights_dict])
                    k += 1
        else:
            names = ["hidden_state", "cell_state", "w_inp", "w_hid"]
            if bidirectional:
                rsd = len(_weights) % (2 * weights_num)
                assert rsd == 0, "got an incorrect number of LSTM weights"
                for i in range(0, len(_weights), 2 * weights_num):
                    fw_tensors = [layers_h[2 * k], layers_c[2 * k], *_weights[i : i + 2]]
                    fw_weights_dict = dict(zip(names, fw_tensors))
                    if has_proj:
                        fw_weights_dict["proj"] = _weights[i + 2]
                    j = i + weights_num
                    rev_tensors = [layers_h[2 * k + 1], layers_c[2 * k + 1], *_weights[j : j + 2]]
                    rev_weights_dict = dict(zip(names, rev_tensors))
                    if has_proj:
                        rev_weights_dict["proj"] = _weights[j + 2]
                    layer_weights_dicts.append([fw_weights_dict, rev_weights_dict])
                    k += 1
            else:
                assert len(_weights) % weights_num == 0, "got an incorrect number of LSTM weights"
                for i in range(0, len(_weights), weights_num):
                    fw_tensors = [layers_h[k], layers_c[k], *_weights[i : i + 2]]
                    fw_weights_dict = dict(zip(names, fw_tensors))
                    if has_proj:
                        fw_weights_dict["proj"] = _weights[i + 2]
                    layer_weights_dicts.append([fw_weights_dict])
                    k += 1
        assert (
            len(layer_weights_dicts) == num_layers and k == num_layers
        ), "For stacked LSTM number of weights sets should be the same as number of layers!"

        outputs = self.lstm_layers(
            X,
            layer_weights_dicts,
            bidirectional,
            dtype=X_dtype,
            dropout_p=dropout_p,
        )

        # output shape = (seq_num, batch, hidden_size) or
        # (seq_num, batch, 2*feature_size) for bidirectional
        output = outputs[0]

        hy = []
        cy = []
        for hidden in outputs[1]:
            hy.append(hidden[0])
            cy.append(hidden[1])

        if batch_first:
            output = _op.transpose(output, (1, 0, 2))

        return (output, _op.stack(hy, 0), _op.stack(cy, 0))

    def all_any_common(self, op, inputs, input_types):
        if len(inputs) >= 2:
            dim = inputs[1]
        else:
            dim = None
        if len(inputs) >= 3:
            keepdim = inputs[2]
        else:
            keepdim = False
        if self.infer_type(inputs[0]).dtype != "bool":
            # The input dtype can be uint8.
            inp = _op.cast(inputs[0], "bool")
        else:
            inp = inputs[0]
        return op(inp, axis=dim, keepdims=keepdim)

    def searchsorted_common(
        self, sorted_sequence, values, out_int32, right, side=None, out=None, sorter=None
    ):
        assert side is None and out is None and sorter is None, "unsupported parameters"
        dtype = "int32" if out_int32 else "int64"
        values_shape = _infer_shape(values)

        if len(values_shape) == 0:
            values = _op.expand_dims(values, 0)

        out = _op.searchsorted(sorted_sequence, values, right=right, dtype=dtype)

        if len(values_shape) == 0:
            return _op.squeeze(out)

        return out

    def searchsorted(self, inputs, input_types):
        return self.searchsorted_common(*inputs)

    def bucketize(self, inputs, input_types):
        return self.searchsorted_common(inputs[1], inputs[0], inputs[2], inputs[3])

    def roll(self, inputs, input_types):
        def slide_axes(inp, shape, ax):
            axes = list(range(len(shape)))
            axes = axes[:ax] + [-1] + axes[ax:-1]
            return _op.transpose(inp, axes)

        x = inputs[0]
        shifts = inputs[1]
        dims = inputs[2]
        shape = self.infer_shape(x)
        start = _expr.const(0, "int64")
        step = _expr.const(1, "int64")

        out = x
        for i, dim in enumerate(dims):
            roll_dim = _expr.const(shape[dim], "int64")
            indices_1d = _op.mod(
                _op.transform.arange(start, roll_dim, step, "int64")
                - _expr.const(shifts[i], "int64")
                + roll_dim,
                roll_dim,
            )
            # First fill in the last axis with roll indices, and then do transpose to
            # bring the roll indices into the desired axis.
            indices = slide_axes(
                _op.tile(indices_1d, shape[:dim] + shape[dim + 1 :] + (1,)),
                shape,
                dim,
            )
            out = _op.gather(out, dim, indices)

        return out

    def einsum(self, inputs, input_types):
        equation, data = inputs
        return _op.einsum(data, equation)

    def dot(self, inputs, _):
        lhs, rhs = inputs
        return _op.sum(_op.multiply(lhs, rhs))

    def mv(self, inputs, _):
        lhs, rhs = inputs

        # Convert the 1D matrix (vector) into a 2D matrix with the extra
        # dimension=1
        rhs_matrix = _op.transform.expand_dims(rhs, 0)

        # Run multiplication
        dense_result = _op.nn.dense(lhs, rhs_matrix, units=None)

        # Chop off the extra result dimension
        return _op.transform.squeeze(dense_result)

    def grid_sampler(self, inputs, input_types):
        interpolate_mode = inputs[2]
        padding_mode = inputs[3]
        align_corners = inputs[4]
        data_shape = self.infer_shape_with_prelude(inputs[0])

        if len(data_shape) == 4:
            layout = "NCHW"
            axes = [0, 3, 1, 2]
            grid = _op.transform.transpose(inputs[1], axes)
        elif len(data_shape) == 5:
            layout = "NCDHW"
            axes = [0, 4, 1, 2, 3]
            grid = _op.transform.transpose(inputs[1], axes)
        else:
            msg = f"only 4D and 5D are supported."
            raise ValueError(msg)

        if interpolate_mode == 0:
            interpolate_str = "bilinear"
        elif interpolate_mode == 1:
            interpolate_str = "nearest"
        elif interpolate_mode == 2:
            interpolate_str = "bicubic"
        else:
            msg = f"interpolation method {interpolate_mode} is not supported"
            raise ValueError(msg)

        if padding_mode == 0:
            padding_mode_str = "zeros"
        elif padding_mode == 1:
            padding_mode_str = "border"
        elif padding_mode == 2:
            padding_mode_str = "reflection"
        else:
            msg = f"padding_mode {padding_mode} is not supported"
            raise ValueError(msg)

        return _op.image.grid_sample(
            inputs[0], grid, interpolate_str, layout, padding_mode_str, align_corners
        )

    def trilu(self, inputs, input_types, mode):
        data = inputs[0]
        k = inputs[1] if inputs[1] else 0
        upper = True if mode == "triu" else False
        return _op.trilu(data, k, upper)

    def multinomial(self, inputs, input_types):
        probs = inputs[0]
        num_samples = inputs[1]
        replacement = inputs[2] if inputs[2] else True
        assert not (
            replacement is False and num_samples > 1
        ), "Multinomial without replacement is not yet supported."
        # Ideally this seed would be generated by a previous threefry operation.
        # Eventually we might want to add a global store for random keys.
        seed = np.random.randint(1e6)
        key = _op.random.threefry_key(seed)
        output = _op.random.multinomial(key, probs, num_samples)
        _, indices = _expr.TupleWrapper(output, 2)
        return indices

    # Operator mappings
    def create_convert_map(self):
        self.convert_map = {
            "aten::is_floating_point": self.is_floating_point,
            "aten::pixel_shuffle": self.pixel_shuffle,
            "aten::device": self.none,
            "prim::device": self.none,
            "aten::sub": self.sub,
            "aten::max": self.max,
            "aten::min": self.min,
            "aten::maximum": self.maximum,
            "aten::minimum": self.minimum,
            "aten::amax": self.max,
            "aten::amin": self.min,
            "aten::stft": self.stft,
            "aten::mul": self.make_elemwise("multiply"),
            "aten::pow": self.make_elemwise("power"),
            "aten::lerp": self.lerp,
            "aten::arange": self.arange,
            "aten::meshgrid": self.meshgrid,
            "aten::div": self.make_elemwise("divide"),
            "aten::floor_divide": self.make_elemwise("floor_divide"),
            "aten::true_divide": self.make_elemwise("divide"),
            "aten::fmod": self.make_elemwise("trunc_mod"),
            "aten::remainder": self.make_elemwise("floor_mod"),
            "aten::addcdiv": self.addcdiv,
            "aten::addcmul": self.addcmul,
            "aten::ones": self.ones,
            "aten::ones_like": self.ones_like,
            "aten::zeros": self.zeros,
            "aten::zero_": self.zero_,
            "aten::zeros_like": self.zeros_like,
            "aten::new_ones": self.new_ones,
            "aten::full": self.full,
            "aten::full_like": self.full_like,
            "aten::new_full": self.new_full,
            "aten::fill_": self.fill_,
            "aten::linspace": self.linspace,
            "aten::reciprocal": self.reciprocal,
            "aten::repeat": self.repeat,
            "aten::repeat_interleave": self.repeat_interleave,
            "aten::to": self.to,
            "aten::squeeze": self.squeeze,
            "aten::unsqueeze": self.unsqueeze,
            "aten::cat": self.concatenate,
            "aten::slice": self.slice,
            "aten::narrow": self.narrow,
            "aten::split": self.split,
            "aten::tensor_split": self.tensor_split,
            "aten::split_with_sizes": self.split_with_sizes,
            "aten::select": self.select,
            "aten::take": self.take,
            "aten::where": self.where,
            "aten::topk": self.topk,
            "aten::relu": self.relu,
            "aten::relu6": self.relu6,
            "aten::prelu": self.prelu,
            "aten::leaky_relu": self.leaky_relu,
            "aten::elu": self.elu,
            "aten::celu": self.celu,
            "aten::gelu": self.gelu,
            "aten::selu": self.selu,
            "aten::silu": self.silu,
            "aten::glu": self.glu,
            "aten::log_sigmoid": self.log_sigmoid,
            "aten::adaptive_avg_pool1d": functools.partial(
                self.adaptive_avg_pool, _op.nn.adaptive_avg_pool1d
            ),
            "aten::adaptive_avg_pool2d": functools.partial(
                self.adaptive_avg_pool, _op.nn.adaptive_avg_pool2d
            ),
            "aten::adaptive_avg_pool3d": functools.partial(
                self.adaptive_avg_pool, _op.nn.adaptive_avg_pool3d
            ),
            "aten::adaptive_max_pool1d": functools.partial(
                self.adaptive_max_pool, _op.nn.adaptive_max_pool1d
            ),
            "aten::adaptive_max_pool2d": functools.partial(
                self.adaptive_max_pool, _op.nn.adaptive_max_pool2d
            ),
            "aten::adaptive_max_pool3d": functools.partial(
                self.adaptive_max_pool, _op.nn.adaptive_max_pool3d
            ),
            "aten::max_pool2d": self.maxpool_2d,
            "aten::max_pool2d_with_indices": self.maxpool_2d_with_indices,
            "aten::max_pool1d": self.maxpool_1d,
            "aten::max_pool3d": self.maxpool_3d,
            "aten::hardtanh": self.hardtanh,
            "aten::_convolution": self.convolution,
            "aten::softmax": self.softmax,
            "aten::threshold": self.threshold,
            "aten::contiguous": self.contiguous,
            "aten::batch_norm": self.batch_norm,
            "aten::instance_norm": self.instance_norm,
            "aten::layer_norm": self.layer_norm,
            "aten::group_norm": self.group_norm,
            "aten::transpose": self.transpose,
            "aten::t": self.transpose,
            "aten::numpy_T": self.numpy_T,
            "aten::flatten": self.flatten,
            "aten::addmm": self.addmm,
            "aten::size": self.size,
            "aten::view": self.view,
            "aten::reshape": self.reshape,
            "aten::reshape_as": self.reshape_as,
            "aten::clone": self.clone,
            "aten::log_softmax": self.log_softmax,
            "aten::sigmoid": self.sigmoid,
            "aten::softplus": self.softplus,
            "aten::avg_pool1d": self.make_avg_pool(1),
            "aten::avg_pool2d": self.make_avg_pool(2),
            "aten::avg_pool3d": self.make_avg_pool(3),
            "aten::linear": self.linear,
            "aten::dropout": self.dropout,
            "aten::feature_dropout": self.dropout,
            "aten::alpha_dropout": self.dropout,
            "aten::mean": self.mean,
            "aten::chunk": self.chunk,
            "aten::unsafe_chunk": self.chunk,
            "aten::matmul": self.matmul,
            "aten::bmm": self.matmul,
            "aten::expand": self.expand,
            "aten::Int": self.int,
            "prim::NumToTensor": self.numtotensor,
            "prim::ImplicitTensorToNum": self.tensortonum,
            "aten::ScalarImplicit": self.tensortonum,
            "aten::pad": self.pad,
            "aten::constant_pad_nd": self.constant_pad_nd,
            "aten::reflection_pad1d": self.reflection_pad1d,
            "aten::reflection_pad2d": self.reflection_pad2d,
            "aten::replication_pad1d": self.replication_pad1d,
            "aten::replication_pad2d": self.replication_pad2d,
            "aten::replication_pad3d": self.replication_pad3d,
            "aten::permute": self.transpose,
            "aten::sum": self.make_reduce("sum"),
            "aten::prod": self.make_reduce("prod"),
            "aten::argmin": self.make_reduce("argmin"),
            "aten::argmax": self.make_reduce("argmax"),
            "aten::norm": self.norm,
            "aten::frobenius_norm": self.frobenius_norm,
            "aten::std": self.std,
            "aten::var": self.variance,
            "aten::var_mean": self.var_mean,
            "aten::abs": self.make_unary("abs"),
            "aten::neg": self.make_unary("negative"),
            "aten::cos": self.make_unary("cos"),
            "aten::cosh": self.make_unary("cosh"),
            "aten::sin": self.make_unary("sin"),
            "aten::sinh": self.make_unary("sinh"),
            "aten::tan": self.make_unary("tan"),
            "aten::tanh": self.make_unary("tanh"),
            "aten::acos": self.make_unary("acos"),
            "aten::asin": self.make_unary("asin"),
            "aten::atan": self.make_unary("atan"),
            "aten::log": self.make_unary("log"),
            "aten::log2": self.make_unary("log2"),
            "aten::log10": self.make_unary("log10"),
            "aten::log1p": self.log1p,
            "aten::exp": self.make_unary("exp"),
            "aten::erf": self.make_unary("erf"),
            "aten::trunc": self.make_unary("trunc"),
            "aten::sign": self.make_unary("sign"),
            "aten::sqrt": self.make_unary("sqrt"),
            "aten::rsqrt": self.make_unary("rsqrt"),
            "aten::square": self.square,
            "aten::tril": functools.partial(self.trilu, mode="tril"),
            "aten::triu": functools.partial(self.trilu, mode="triu"),
            "aten::ceil": self.make_unary("ceil"),
            "aten::floor": self.make_unary("floor"),
            "aten::round": self.make_unary("round"),
            "aten::isfinite": self.make_unary("isfinite"),
            "aten::isinf": self.make_unary("isinf"),
            "aten::isnan": self.make_unary("isnan"),
            "aten::clamp": self.clamp,
            "aten::clamp_min": self.clamp_min,
            "aten::clamp_max": self.clamp_max,
            "aten::detach": self.identity,
            "aten::upsample_bilinear2d": self.make_upsample("linear"),
            "aten::upsample_bicubic2d": self.make_upsample("cubic"),
            "aten::upsample_nearest2d": self.make_upsample("nearest_neighbor"),
            "aten::upsample_trilinear3d": self.make_upsample3d("linear"),
            "aten::upsample_nearest3d": self.make_upsample3d("nearest_neighbor"),
            "aten::expand_as": self.expand_as,
            "aten::broadcast_tensors": self.broadcast_tensors,
            "aten::lt": self.make_elemwise("less"),
            "aten::gt": self.make_elemwise("greater"),
            "aten::le": self.make_elemwise("less_equal"),
            "aten::ge": self.make_elemwise("greater_equal"),
            "aten::ne": self.make_elemwise("not_equal"),
            "aten::eq": self.make_elemwise("equal"),
            "aten::logical_not": self.logical_not,
            "aten::logical_xor": self.logical_xor,
            "aten::bitwise_not": self.bitwise_not,
            "aten::bitwise_xor": self.bitwise_xor,
            "aten::Bool": self.Bool,
            "aten::Float": self.Float,
            "aten::rsub": self.rsub,
            "aten::embedding": self.embedding,
            "aten::one_hot": self.one_hot,
            "aten::mm": self.matmul,
            "aten::add": self.add,
            "aten::stack": self.stack,
            "aten::__getitem__": self.list_getitem,
            "aten::len": self.list_len,
            "aten::type_as": self.type_as,
            "aten::gather": self.gather,
            "aten::index_select": self.select,
            "aten::index": self.index,
            "torchvision::nms": self.nms,
            "aten::logsumexp": self.logsumexp,
            "torchvision::roi_align": self.roi_align,
            "torchvision::deform_conv2d": self.deform_conv2d,
            "aten::unbind": self.unbind,
            "aten::__and__": self.logical_and,
            "aten::logical_and": self.logical_and,
            "aten::_shape_as_tensor": self.shape_as_tensor,
            "aten::nonzero": self.nonzero,
            "aten::nonzero_numpy": self.nonzero_numpy,
            "aten::scatter": self.scatter,
            "aten::index_put": self.index_put,
            "aten::scalar_tensor": self.scalar_tensor,
            "aten::__interpolate": self.interpolate,
            "aten::IntImplicit": self.identity,
            "aten::tensor": self.identity,  # used for example in tensor(1.0)
            "aten::numel": self.numel,
            "aten::empty": self.empty,
            "aten::empty_like": self.empty_like,
            "aten::new_empty": self.new_empty,
            "aten::randn": self.randn,
            "aten::bincount": self.bincount,
            "aten::scatter_add": self.scatter_add,
            "aten::__not__": self.logical_not,
            "aten::hardswish": self.hard_swish,
            "aten::hardsigmoid": self.hard_sigmoid,
            "aten::cumsum": self.cumsum,
            "aten::masked_fill": self.masked_fill,
            "aten::masked_select": self.masked_select,
            "aten::argsort": self.argsort,
            "aten::sort": self.sort,
            "aten::_unique2": self.unique,
            "aten::nll_loss": self.nll_loss,
            "aten::nll_loss2d": self.nll_loss,
            "aten::nll_loss_nd": self.nll_loss,
            "aten::cross_entropy_loss": self.cross_entropy_loss_with_logits,
            "aten::l1_loss": self.l1_loss,
            "aten::mse_loss": self.mse_loss,
            "aten::flip": self.flip,
            "aten::rnn_tanh": functools.partial(self.rnn, nonlinearity="tanh"),
            "aten::rnn_relu": functools.partial(self.rnn, nonlinearity="relu"),
            "aten::gru": self.gru,
            "aten::lstm": self.lstm,
            "aten::all": functools.partial(self.all_any_common, _op.all),
            "aten::any": functools.partial(self.all_any_common, _op.any),
            "aten::searchsorted": self.searchsorted,
            "aten::bucketize": self.bucketize,
            "aten::roll": self.roll,
            "aten::einsum": self.einsum,
            "aten::dot": self.dot,
            "aten::mv": self.mv,
            "aten::grid_sampler": self.grid_sampler,
            "aten::__ior__": self.make_elemwise("bitwise_or"),
            "aten::__iand__": self.make_elemwise("bitwise_and"),
            "aten::__ixor__": self.make_elemwise("bitwise_xor"),
            "aten::__lshift__": self.make_elemwise("left_shift"),
            "aten::__rshift__": self.make_elemwise("right_shift"),
            "aten::multinomial": self.multinomial,
        }

    def update_convert_map(self, custom_map):
        self.convert_map.update(custom_map)

    def report_missing_conversion(self, op_names):
        """Check if all ops in an input graph are supported by TVM"""
        known_ops = [
            "prim::Constant",
            "prim::GetAttr",
            "prim::ListConstruct",
            "prim::ListUnpack",
            "prim::TupleConstruct",
            "prim::TupleUnpack",
            "prim::RaiseException",
            "prim::If",
            "prim::Loop",
        ]
        known_ops += list(self.convert_map.keys())
        known_ops += list(qnn_torch.get_convert_map().keys())

        missing = []

        for op_name in op_names:
            # Also take care of in-place variant ops like aten::relu_
            if op_name not in known_ops and not (
                op_name.endswith("_") and op_name[:-1] in known_ops
            ):
                missing.append(op_name)

        if missing:
            msg = "The following operators are not implemented: {}".format(missing)
            raise NotImplementedError(msg)

    def convert_block(self, block, outputs):
        """Translate Torch "Block", used for prim::If and prim::Loop"""
        ops = _get_operator_nodes(block.nodes())
        ret_names = _get_input_names(block.returnNode())
        return self.convert_operators(ops, outputs, ret_names)

    def convert_if(self, if_node, outputs):
        """Translate Torch prim::If to Relay If"""
        cond = outputs[if_node.inputsAt(0).debugName()]
        blocks = list(if_node.blocks())
        true_branch = self.convert_block(blocks[0], outputs)
        false_branch = self.convert_block(blocks[1], outputs)
        assert len(true_branch) == 1 and len(false_branch) == 1
        return _expr.If(cond, true_branch[0], false_branch[0])

    def convert_loop(self, loop_node, outputs):
        """Translate Torch prim::Loop to Relay while_loop"""

        def get_input(index):
            ivalue = loop_node.inputsAt(index)
            inode = ivalue.node()
            if inode.kind() == "prim::Constant":
                return _expr.const(_get_constant(inode))
            var_name = ivalue.debugName()
            assert var_name in outputs
            return _wrap_const(outputs[var_name])

        # Refer to the spec for prim::Loop below
        # https://github.com/pytorch/pytorch/blob/master/torch/csrc/jit/OVERVIEW.md#loops
        # The first input: %max_trip_count
        # The second input: %initial_condition
        # The rest of input: loop variables
        max_loop_count = get_input(0)
        init_cond = get_input(1)
        num_loop_var = len(list(loop_node.inputs())) - 2
        init_vals = [get_input(i + 2) for i in range(num_loop_var)]

        # while loop has always max_loop_count being int64 max
        # max_loop_count.data (tvm.runtime.NDArray) is -1, so _get_constant again
        is_while_loop = (
            isinstance(max_loop_count, _expr.Constant)
            and _get_constant(loop_node.inputsAt(0).node()) == sys.maxsize
        )

        if is_while_loop:
            loop_iter_dtype = "bool"
            # while loop with non input dependent condition such as while i < 10:
            # init_cond is int, need to cast to bool to type check
            if isinstance(init_cond, _expr.Constant):
                init_cond = _op.cast(init_cond, "bool")
            init_loop_iter_val = init_cond
        else:
            loop_iter_dtype = "int32"
            # always count from 0
            init_loop_iter_val = _expr.const(0, dtype="int32")

        body_block = list(loop_node.blocks())[0]
        block_input_names = _get_input_names(body_block)
        num_block_inputs = len(block_input_names)
        name_val_pairs = list(zip(block_input_names, [init_loop_iter_val] + init_vals))
        outputs.update(name_val_pairs)

        def get_var(name, val):
            if val:
                checked_type = self.infer_type_with_prelude(val)
                if hasattr(checked_type, "shape"):
                    shape = get_const_tuple(checked_type.shape)
                    actual_shape = []
                    for dim in shape:
                        if isinstance(dim, int) and dim == 0:
                            actual_shape.append(Any())
                        else:
                            actual_shape.append(dim)
                    return _expr.var(name, shape=actual_shape, dtype=checked_type.dtype)
                else:
                    return _expr.var(name, type_annotation=checked_type)
            return _expr.var(name)

        loop_iter_var = _expr.var(block_input_names[0], shape=(), dtype=loop_iter_dtype)
        loop_vars = [get_var(name, val) for name, val in name_val_pairs[1:]]

        # Add non constant free variables to loop variables to prevent code blow up
        # Without this, if there are two for loops in a row, which often happens
        # if the outer loop is unrolled, the computation corresponding to the first for loop
        # is inlined inside loop body, turning O(N) + O(N) computation into O(N^2).
        # This issue was found when converting from Stacked LSTM test. Torch does not add the
        # outputof the eariler loop into loop variables of the next loop.
        # So the variable corresponding to the first loop output appears free in the second
        # loop body.
        free_vars = [
            var
            for var in _get_free_vars_from_block(body_block)
            if var in outputs
            and not isinstance(outputs[var], (_expr.Constant, int, float, str))
            and outputs[var]
        ]

        prev_outputs = {}
        for name in free_vars:
            prev_output = outputs[name]
            new_loop_var = get_var(name, prev_output)
            prev_outputs[name] = prev_output
            outputs[name] = new_loop_var
            loop_vars.append(new_loop_var)
            init_vals.append(prev_output)

        def cond(*current_vals):
            i = current_vals[0]

            if is_while_loop:
                return _op.equal(i, _expr.const(True, "bool"))

            return _op.less(i, max_loop_count)

        def body(*current_vals):
            # Update loop variables using the prev iteration outputs
            assert len(current_vals) == num_block_inputs + len(free_vars)

            for (i, val) in enumerate(current_vals):
                if i < num_block_inputs:
                    outputs[block_input_names[i]] = val
                else:
                    outputs[free_vars[i - num_block_inputs]] = val

            block_outputs = self.convert_block(body_block, outputs)
            block_outputs += [outputs[name] for name in free_vars]

            if not is_while_loop:
                # iter var increment implicit in torch, so do it manually
                # for while loop, block_outputs[0] is already a boolean,
                # the result of termination check
                incr = _expr.const(1, dtype="int32")
                block_outputs[0] = current_vals[0] + incr

            return block_outputs

        loop = while_loop(cond, [loop_iter_var] + loop_vars, body)
        loop_val = loop(init_loop_iter_val, *init_vals)

        # restore original output values for free vars
        outputs.update(prev_outputs)

        # The first element is a loop counter or boolean condition, ignore it
        return [_expr.TupleGetItem(loop_val, i + 1) for i in range(num_loop_var)]

    def convert_operators(self, operators, outputs, ret_names):
        """Convert each Torch IR operators to Relay equivalent"""
        for node_name, op_node in operators:
            operator = op_node.kind()
            inputs = _get_op_inputs(op_node, outputs)

            if operator == "prim::Constant":
                outputs[node_name] = _get_constant(op_node)
            elif operator == "prim::ListConstruct" and _should_construct_dynamic_list(op_node):
                outputs[node_name] = self.convert_to_list_adt(inputs)
            elif operator == "prim::ListConstruct":
                # This assumes that no more elements will be appended to this list
                # In this case, we keep the Python list
                outputs[node_name] = inputs
            elif operator == "prim::TupleConstruct":

                def _handel_nested_input(inputs):
                    inputs_list = []
                    for i, _ in enumerate(inputs):
                        if isinstance(inputs[i], list):
                            inputs_list.append(_handel_nested_input(inputs[i]))
                        else:
                            assert isinstance(inputs[i], _expr.Expr)
                            inputs_list.append(inputs[i])
                    return _expr.Tuple(inputs_list)

                outputs[node_name] = _handel_nested_input(inputs)
            elif operator in ["prim::ListUnpack", "prim::TupleUnpack"]:
                assert len(inputs) == 1
                if isinstance(inputs[0], (list, _expr.TupleWrapper)):
                    unpacked = inputs[0]
                else:
                    unpacked = _unpack_tuple(inputs[0])
                outputs.update(zip(_get_output_names(op_node), unpacked))
            elif operator == "prim::prim::RaiseException":
                logger.warning("raising exceptions is ignored")
                outputs[node_name] = None
            elif operator == "prim::If":
                if_out = self.convert_if(op_node, outputs)
                outputs[node_name] = if_out
            elif operator == "prim::Loop":
                loop_out = self.convert_loop(op_node, outputs)
                unpacked_names = _get_output_names(op_node)
                assert len(loop_out) == len(unpacked_names)
                outputs.update(zip(unpacked_names, loop_out))
            else:
                if operator not in self.convert_map:
                    # At this point, the only possible ops that are not in convert_map are
                    # in-place variant of ops like aten::relu_
                    assert operator.endswith("_")
                    logger.warning(
                        "An in-place op %s found, the result will not be correct "
                        "if the model depends on side-effects by this op.",
                        operator,
                    )
                    relay_op = self.convert_map[operator[:-1]]
                else:
                    relay_op = self.convert_map[operator]

                relay_out = relay_op(
                    inputs, _get_input_types(op_node, outputs, default_dtype=self.default_dtype)
                )
                self.record_output_type(relay_out)

                if isinstance(relay_out, tuple):
                    # This is for torch operators that return multiple outputs
                    # See _adaptive_max_2d above for example
                    out_names = _get_output_names(op_node)
                    outputs.update(zip(out_names, relay_out))
                else:
                    assert op_node.outputsSize() == 1
                    outputs[node_name] = relay_out

        return [_wrap_const(outputs[ret_name]) for ret_name in ret_names]


def _pytorch_result_type(dtypes, non_tensor_inputs):
    """This promotes TVM dtypes like PyTorch would"""
    import torch

    dtype_map = {
        "float64": torch.float64,
        "float32": torch.float32,
        "float16": torch.float16,
        "bfloat16": torch.bfloat16,
        "int64": torch.int64,
        "int32": torch.int32,
        "int16": torch.int16,
        "int8": torch.int8,
        "uint8": torch.uint8,
        "bool": torch.bool,
    }
    if len(dtypes) > 0:
        result_type = dtypes[0]
        for dt in dtypes[1:]:
            if dt != result_type:  # we don't want to work with same types as we
                # don't do quantized here (which cannot be promoted?)
                result_type = _convert_data_type(
                    str(
                        torch.result_type(
                            torch.zeros((), dtype=dtype_map[result_type]),
                            torch.zeros((), dtype=dtype_map[dt]),
                        )
                    )
                )
    else:
        result_type = "bool"  # this is the smallest type...
    for inp in non_tensor_inputs:
        result_type = _convert_data_type(
            str(torch.result_type(torch.zeros((), dtype=dtype_map[result_type]), inp))
        )
    return result_type


# Helper functions for operator implementation
def _convert_dtype_value(val):
    """converts a PyTorch the PyTorch numeric type id to a torch scalar type."""
    convert_torch_dtype_map = {
        11: "torch.bool",
        7: "torch.float64",
        6: "torch.float32",
        5: "torch.float16",
        4: "torch.int64",
        3: "torch.int32",
        2: "torch.int16",
        1: "torch.int8",
        0: "torch.uint8",
        None: "torch.int64",
    }  # Default is torch.int64
    if val in convert_torch_dtype_map:
        return _convert_data_type(convert_torch_dtype_map[val])
    else:
        msg = "Torch data type value %d is not handled yet." % (val)
        raise NotImplementedError(msg)


def _convert_data_type(input_type, default_dtype=None):
    """converts the PyTorch scalar type input_type to a TVM dtype.
    optionally, default_dtype can be a TVM dtype that is used
    if input_type is None (but not when it is unknown)"""
    if input_type is None and default_dtype is not None:
        return default_dtype

    input_type = input_type.lower()
    if input_type in ["double", "float64", "torch.float64"]:
        return "float64"
    elif input_type in ["float", "float32", "torch.float32"]:
        return "float32"
    elif input_type in ["half", "float16", "torch.float16"]:
        return "float16"
    elif input_type in ["long", "int64", "torch.int64"]:
        return "int64"
    elif input_type in ["int", "int32", "torch.int32"]:
        return "int32"
    elif input_type in ["short", "int16", "torch.int16"]:
        return "int16"
    elif input_type in ["char", "int8", "torch.int8"]:
        return "int8"
    elif input_type in ["byte", "uint8", "torch.uint8"]:
        return "uint8"
    elif input_type in ["quint8", "torch.quint8"]:
        return "quint8"
    elif input_type in ["qint8", "torch.qint8"]:
        return "qint8"
    elif input_type in ["qint32", "torch.qint32"]:
        return "qint32"
    elif input_type in ["bool", "torch.bool"]:
        return "bool"
    elif input_type in ["str"]:
        return "str"
    else:
        raise NotImplementedError("input_type {} is not handled yet".format(input_type))
    return "float32"  # Never reached


def _create_typed_const(data, dtype):
    """create a (scalar) constant of given value and dtype.
    dtype should be a TVM dtype"""

    if dtype == "float64":
        typed_data = _expr.const(np.float64(data), dtype=dtype)
    elif dtype == "float32":
        typed_data = _expr.const(np.float32(data), dtype=dtype)
    elif dtype == "float16":
        typed_data = _expr.const(np.float16(data), dtype=dtype)
    elif dtype == "int64":
        typed_data = _expr.const(np.int64(data), dtype=dtype)
    elif dtype == "int32":
        typed_data = _expr.const(np.int32(data), dtype=dtype)
    elif dtype == "int16":
        typed_data = _expr.const(np.int16(data), dtype=dtype)
    elif dtype == "int8":
        typed_data = _expr.const(np.int8(data), dtype=dtype)
    elif dtype == "uint8":
        typed_data = _expr.const(np.uint8(data), dtype=dtype)
    else:
        raise NotImplementedError("input_type {} is not handled yet".format(dtype))
    return typed_data


def _wrap_const(c):
    if not isinstance(c, (_expr.Expr, list, tvm.tir.expr.Any)):
        return _expr.const(c)
    return c


def _run_jit_passes(graph, enable_lower_all_tuples=True):
    """The inline pass is necessary to unwrap prim::CallMethod"""
    # pylint: disable=c-extension-no-member
    import torch

    if is_version_greater_than("1.5.1"):
        # This is required for torchvision detection models from 1.6 above
        # It is the same as _jit_pass_inline, except that it has some special
        # case behaviors for some ops such as aten::__interpolate()
        torch._C._jit_pass_onnx_function_substitution(graph)
    else:
        torch._C._jit_pass_inline(graph)

    if enable_lower_all_tuples:
        torch._C._jit_pass_lower_all_tuples(graph)


def _get_tensor_and_var(torch_tensor, name):
    tensor = tvm.nd.array(torch_tensor.cpu().numpy())
    var = _expr.var(name, shape=tensor.shape, dtype=tensor.dtype)
    return tensor, var


def _get_output_name(node):
    assert node.outputsSize() == 1
    return node.output().debugName()


def _get_output_names(node):
    return [output.debugName() for output in node.outputs()]


def _get_input_names(node_or_graph):
    return [inp.debugName() for inp in node_or_graph.inputs()]


def _get_op_inputs(op_node, outputs):
    return [outputs[name] for name in _get_input_names(op_node)]


def _get_node_type(node):
    assert node.outputsSize() == 1
    return node.output().type().kind()


def _get_uses(node):
    uses = []
    for output in node.outputs():
        uses += output.uses()
    return uses


def _get_users(node):
    return [use.user for use in _get_uses(node)]


def _getattr_full_name(getattrs, sep="."):
    return sep.join([getattr_attr_name(node) for node in getattrs])


def _get_pytorch_value_type(typ, default_dtype="float32"):
    kind = typ.kind()
    if kind == "TensorType":
        if typ.scalarType() is None:
            # Tensor's type can be unknown if we use torch.jit.script(...)
            # Defaults can be passed in, if not it is float32
<<<<<<< HEAD
            logging.debug("WARNING: Untyped Tensor found, assume it is %s", default_dtype)
=======
            logger.warning("Untyped Tensor found, assume it is %s", default_dtype)
>>>>>>> 178f82dc
            return default_dtype
        else:
            return _convert_data_type(typ.scalarType())

    elif kind == "ListType":
        return "ListType"
    elif kind in ["IntType", "FloatType", "BoolType", "StringType", "OptionalType"]:
        pt_dtype = str(typ).lower()
        dtype = pt_dtype if pt_dtype == "OptionalType" else _convert_data_type(pt_dtype)
        return dtype
    else:
        return "UnsupportedType"


def _get_input_types(op_node, outputs, default_dtype="float32"):
    """Returns a TVM dtype for each input nodes derived from the torch type"""
    in_types = []
    for inp in op_node.inputs():
        if inp.node().kind() == "prim::GetAttr":
            # GetAttr nodes always return None when we call scalarType() on it
            name = inp.debugName()
            assert name in outputs
            if isinstance(outputs[name], _expr.Var):
                in_types.append(outputs[name].type_annotation.dtype)
            else:
                # For quantized modules with parameters, here we would get
                # "prim::GetAttr[name="_packed_params"]". Since the dtype corresponding to
                # _packed_params is not needed by quantized ops, we return an arbitrary type.
                in_types.append(default_dtype)
        else:
            in_types.append(_get_pytorch_value_type(inp.type(), default_dtype=default_dtype))

    return in_types


def _get_constant(node):
    """Retrieve a constant associated with this prim::Constant node"""
    attribute_names = node.attributeNames()
    num_attributes = len(attribute_names)

    if num_attributes == 1:
        attr_name = attribute_names[0]
        ty = node.output().type().kind()

        if ty == "IntType":
            return node.i(attr_name)
        elif ty == "BoolType":
            return bool(node.i(attr_name))
        elif ty in ["FloatType", "LongType"]:
            return node.f(attr_name)
        elif ty in ["TensorType", "CompleteTensorType"]:
            tensor = node.t(attr_name)
            if tensor.is_cuda:
                tensor = tensor.cpu()
            if len(tensor.shape) == 0:  # tensor(0.1)
                # TODO(t-vi): When is this needed?
                return tensor.item()
            return _wrap_const(tensor.numpy())
        elif ty in ["DeviceObjType", "StringType"]:
            return node.s(attr_name)
        elif ty == "FunctionType":
            return None
        else:
            raise NotImplementedError("Unsupported type: %s" % ty)
    else:
        assert num_attributes == 0
        return None


def _get_operator_nodes(nodes):
    """Returns torch IR nodes that need conversion to Relay"""
    ops = []
    # Traverse nodes and add to graph
    for node in nodes:
        if node.outputsSize() == 0:
            continue
        if node.outputsSize() > 1:
            node_name = "_".join(_get_output_names(node))
        else:
            node_name = _get_output_name(node)

        if node.kind() != "prim::GetAttr":
            ops.append((node_name, node))

    return ops


def _get_relay_input_vars(graph, input_infos, prelude, is_module=True, default_dtype="float32"):
    """
    Return Relay vars from input shapes and create entries based on
    expected graph inputs - to allow translation
    """

    graph_inputs = list(graph.inputs())
    if is_module:
        # a module has "self" as first input, which we do not need/want
        graph_inputs = graph_inputs[1:]

    if not isinstance(input_infos, list):
        msg = "Graph inputs input_infos should be a list"
        raise RuntimeError(msg)

    if len(graph_inputs) != len(input_infos):
        msg = "PyTorch has {} inputs and input_infos lists {}.".format(
            len(graph_inputs), len(input_infos)
        )
        raise RuntimeError(msg)

    def get_relay_ty(ishape, itype, pt_type):
        if pt_type.kind() == "TensorType":
            if not (_is_int_seq(ishape) or len(ishape) == 0):
                msg = "Shape for Tensors must be lists of ints"
                raise RuntimeError(msg)
            #if (pt_type.dim() is not None and pt_type.dim() != len(ishape)) or (
            #    pt_type.sizes() is not None
            #    and any([s1 != s2 for s1, s2 in zip(pt_type.sizes(), ishape)])
            #):
            #    msg = "Shapes of input list and information in the graph do not match"
            #    raise RuntimeError(msg)
            pt_dtype = pt_type.scalarType()
            if not pt_dtype and itype:
                pt_dtype = itype
            dtype = _convert_data_type(pt_dtype, default_dtype=default_dtype)
            return TensorType(ishape, dtype)
        elif pt_type.kind() == "TupleType":
            if not isinstance(ishape, tuple):
                msg = "Shapes for tuples must be tuples"
                raise RuntimeError(msg)
            return TupleType(
                [get_relay_ty(elem, itype, pt_t) for elem, pt_t in zip(ishape, pt_type.elements())]
            )
        elif pt_type.kind() == "ListType":
            if not isinstance(ishape, list):
                msg = "Shapes for lists must be lists"
                raise RuntimeError(msg)
            pt_elemtype = pt_type.getElementType()
            elem_tys = [get_relay_ty(s, itype, pt_elemtype) for s in ishape]
            if len(elem_tys) > 0 and not all(map(lambda ty: ty == elem_tys[0], elem_tys)):
                msg = "List elements need have identical types"
                raise RuntimeError(msg)
            rlist, _, _ = prelude.mod.get_type("List")
            return rlist(elem_tys[0])
        elif pt_type.kind() == "OptionalType":
            # we do not support None yet, so we fill in the type
            return get_relay_ty(ishape, itype, pt_type.getElementType())
        # TODO: scalar inputs
        raise NotImplementedError("unsupported input type")

    input_vars = {}

    new_input_infos = []
    for num, inp in enumerate(input_infos):
        if not isinstance(inp, tuple):
            msg = "Graph input {} is not a tuple".format(num)
            raise RuntimeError(msg)
        if len(inp) != 2 or not isinstance(inp[0], str):
            msg = (
                "Graph input {} is not valid,"
                " expected ('name', shape) or ('name', (shape, dtype))".format(inp)
            )
            raise RuntimeError(msg)
        if not isinstance(inp[1], tuple) or len(inp[1]) == 0 or not isinstance(inp[1][-1], str):
            new_input_infos.append((inp[0], (inp[1], default_dtype)))
        else:
            new_input_infos.append(inp)

    input_types = [
        (name, get_relay_ty(info[0], info[1], gi.type()))
        for (name, info), gi in zip(new_input_infos, graph_inputs)
    ]

    ir_inputs = [i.debugName() for i in graph_inputs]
    for ir_input, (name, itype) in zip(ir_inputs, input_types):
        inp = _expr.var(name, type_annotation=itype)
        # Translate from graph input to user input name
        input_vars[ir_input] = inp

    return input_vars


def _unpack_tuple(tup):
    def unpack(tup, num_fields):
        return [_expr.TupleGetItem(tup, i) for i in range(num_fields)]

    if isinstance(tup, _expr.Tuple):
        return unpack(tup, len(tup.fields))
    elif isinstance(tup.type_annotation, TupleType):
        return unpack(tup, len(tup.type_annotation.fields))
    # shouldn't happen
    assert False


def _get_free_vars_from_block(block):
    block_inp_names = _get_input_names(block)
    bound_names = block_inp_names
    free_vars = set()

    for node in block.nodes():
        inp_names = _get_input_names(node)
        list_diff = [name for name in inp_names if name not in bound_names]
        free_vars.update(list_diff)
        bound_names += _get_output_names(node)

    return free_vars


def get_use_chains(root_node, terminate=lambda _: False):
    """
    Track a chain of users of this node forward, returning a list of chains
    See get_attr_chains below for its usage
    """

    def concat_lists(lists):
        return itertools.chain.from_iterable(lists)

    def inner(current, accum):
        users = _get_users(current)

        if not users or terminate(users):
            return [accum]

        return concat_lists([inner(nxt, accum + [nxt]) for nxt in users])

    return inner(root_node, [root_node])


def get_attr_chains(root_getattr_node):
    """Returns chains of attribute access starting from root_getattr_node

    For example, given attribute "block", as in "self.block" when "self" points
    to the top level torch.nn.Module, it returns lists of attribute "chains",
    e.g. ['block', '2'], ['block', '1'], ['block', '0', '_packed_params']

    These sets of attributes form full attribute accessors. For example,
    "self.block.1", "self.block.2" will return the second and third submodule,
    and "self.block.0._packed_params" will return the parameters of the first
    submodule.
    """

    def terminate(users):
        next_attrs = [user for user in users if user.kind() == "prim::GetAttr"]
        return len(next_attrs) == 0

    return get_use_chains(root_getattr_node, terminate)


def convert_params(graph, state_dict, use_parser_friendly_name=False):
    """
    Return Relay vars and TVM NDArrays for input parameters
    A chain of prim::GetAttr nodes is processed one at a time
    """
    getattr_nodes = graph.findAllNodes("prim::GetAttr", recurse=True)
    params = {}
    param_tensors = {}
    packed_param_map = {}
    vars_by_name = {}
    seen = set()
    attr_name_sep = "_" if use_parser_friendly_name else "."

    for node in getattr_nodes:
        if _get_output_name(node) in seen:
            continue

        for getattrs in get_attr_chains(node):
            seen.update(map(_get_output_name, getattrs))

            full_attr = _getattr_full_name(getattrs, attr_name_sep)
            full_attr_node_name = _get_output_name(getattrs[-1])

            if full_attr.endswith("_packed_params"):  # for quantized models
                packed_param_map[full_attr_node_name] = full_attr
            elif full_attr in state_dict:
                if full_attr in vars_by_name:
                    var = vars_by_name[full_attr]
                else:
                    torch_tensor = state_dict[full_attr]
                    tensor, var = _get_tensor_and_var(torch_tensor, full_attr)
                    param_tensors[full_attr] = tensor
                    vars_by_name[full_attr] = var
                params[full_attr_node_name] = var

    return params, param_tensors, packed_param_map


def get_all_op_names(graph):
    """Return all operator names in the input graph"""
    nodes = list(graph.nodes())
    prim_with_blocks = ["prim::If", "prim::Loop"]
    for prim in prim_with_blocks:
        prim_nodes = graph.findAllNodes(prim, recurse=True)
        for prim_node in prim_nodes:
            for block in prim_node.blocks():
                nodes += block.nodes()
    return set(node.kind() for node in nodes)


def from_pytorch(
    script_module,
    input_infos,
    custom_convert_map=None,
    default_dtype="float32",
    layout="NCHW",
    use_parser_friendly_name=False,
    keep_quantized_weight=False,
):
    """Load PyTorch model in the form of a scripted PyTorch model and convert into relay.
    The companion parameters will be handled automatically.

    Parameters
    ----------
    script_module : TopLevelTracedModule object
        TorchScripted PyTorch graph
        Note: We currently only support traces (ie: torch.jit.trace(model, input))

    input_infos : List of tuples
        Can be (input name, input shape) or (input name, (input shape, input types))
        Graph level input shape and type list
        The same input names need to be used for deployment, so choose easy to
        remember names (such as: input0, input1)
        e.g.
        [('input0', (1, 2)), ('input1', (3, 4))]
        or
        [('input0', ((1, 2), 'int')), ('input1', ((3, 4), 'float'))]

    custom_convert_map : Dictionary of str to Relay op
        A custom op conversion map in the same format as _convert_map above

    default_type : str
        The default dtype to use when type information is not provided by PyTorch.

    use_parser_friendly_name : bool
        When True, replace '.' with `_' in a original parameter name.
        The Relay text parser treats a variable name followed by a period as a tuple element access,
        so a variable name like "dense.weight" cannot be parsed correctly.
        Use this option when you want to run the AnnotateSpans pass on the imported module.

    keep_quantized_weight : bool
        Return quantized weights and bias, rather than float ones. PyTorch stores quantized weights
        in a custom format, so we cannot directly access 8 bit weights as Numpy arrays. We use
        a PyTorch function to unpack quantized weights into float32 arrays and quantization
        parameters. By default, we return float32 weights and rely on the QNN lowering and the
        Relay constant folding pass to quantize weights at compile time. In BYOC use cases, however,
        we cannot apply the constant folding pass on a QNN graph. If keep_quantized_weight is True,
        we quantize weights in the frontend using a function that is equivalent to
        qnn.op.quantize(...) operating on Numpy arrays.

    Returns
    -------
    mod : tvm.IRModule
        The module that optimizations will be performed on.

    params : dict of str to tvm.runtime.NDArray
        Dict of converted parameters stored in tvm.runtime.ndarray format
    """
    import torch

    mod = tvm.IRModule()
    prelude = Prelude(mod)
    enable_lower_all_tuples = True

    converter = PyTorchOpConverter(prelude, default_dtype, layout)

    graph = script_module.graph.copy()

    # Check if lower_all_tuples pass can be enabled
    graph_inputs = list(graph.inputs())
    for inp in graph_inputs:
        if inp.type().kind() == "TupleType" or inp.type().kind() == "ListType":
            enable_lower_all_tuples = False
            break
    _run_jit_passes(graph, enable_lower_all_tuples)

    if custom_convert_map:
        converter.update_convert_map(custom_convert_map)

    op_names = get_all_op_names(graph)
    converter.report_missing_conversion(op_names)

    is_module = isinstance(script_module, torch.jit.ScriptModule)
    params = script_module.state_dict() if is_module else {}
    outputs = _get_relay_input_vars(
        graph, input_infos, prelude, default_dtype=default_dtype, is_module=is_module
    )

    if use_parser_friendly_name:
        new_names = [key.replace(".", "_") for key in params.keys()]
        params = dict(zip(new_names, params.values()))

    param_vars, tensors, packed_param_map = convert_params(graph, params, use_parser_friendly_name)

    tvm_params = {k: tvm.nd.array(v) for k, v in tensors.items()}

    outputs.update(param_vars)
    ret_name = _get_input_names(graph.return_node())

    # For quantized models
    quantized_ops = set(["aten::quantize_per_tensor", "quantized::linear_dynamic"])
    if len(quantized_ops.intersection(set(op_names))) > 0:
        weight_quant_params = qnn_torch.get_weight_quant_params(
            script_module, packed_param_map.values()
        )
        qnn_torch.inline_input_quant_params_for_fx(graph, tensors)
        input_scales_for_bias = qnn_torch.add_input_quant_params_to_op_inputs(graph)
        qnn_torch.add_quant_params_to_outputs(
            outputs,
            packed_param_map,
            weight_quant_params,
            input_scales_for_bias,
            keep_quantized_weight,
        )
        qnn_torch.add_quant_params(tvm_params, weight_quant_params)
        converter.update_convert_map(qnn_torch.get_convert_map(layout))

    outputs = converter.convert_operators(_get_operator_nodes(graph.nodes()), outputs, ret_name)

    # ListConstruct kept original python list. Convert to tuple.
    outputs = [_expr.Tuple(output) if isinstance(output, list) else output for output in outputs]

    if len(outputs) > 1:
        ret = _expr.Tuple(outputs)
    else:
        ret = outputs[0]

    # Separate data inputs and parameters to make sure data inputs come first.
    func_args = []
    data_inputs = []
    for arg in _analysis.free_vars(ret):
        if arg.name_hint not in tvm_params.keys():
            data_inputs.append(arg)
        else:
            func_args.append(arg)
    func_args = data_inputs + func_args

    mod["main"] = tvm.relay.Function(func_args, ret)

    return transform.RemoveUnusedFunctions()(mod), tvm_params<|MERGE_RESOLUTION|>--- conflicted
+++ resolved
@@ -1089,11 +1089,7 @@
         output_size = inputs[1]
 
         def func(x):
-<<<<<<< HEAD
             return _op.nn.adaptive_avg_pool2d(x, output_size=output_size, layout=self.layout)
-=======
-            return op(x, output_size=output_size)
->>>>>>> 178f82dc
 
         if self.is_quantized_tensor(data):
             return qnn_torch.apply_with_upcast(data, func)
@@ -1104,7 +1100,6 @@
         data = inputs[0]
         output_size = inputs[1]
         # returns dummy indices too
-<<<<<<< HEAD
         return _op.nn.adaptive_max_pool2d(data, output_size=output_size, layout=self.layout), None
 
     def adaptive_max_pool_3d(self, inputs, input_types):
@@ -1117,9 +1112,6 @@
         data = inputs[0]
         output_size = inputs[1]
         return _op.nn.adaptive_avg_pool3d(data, output_size=output_size)
-=======
-        return op(data, output_size=output_size), None
->>>>>>> 178f82dc
 
     @staticmethod
     def convert_const_list(data):
@@ -1871,12 +1863,7 @@
             assert len(inputs) == 6, "Input quant param not found in op inputs"
             input_scale = _expr.const(inputs[4])
             input_zero_point = _expr.const(inputs[5])
-<<<<<<< HEAD
             return qnn_torch.quantized_mean(data, input_scale, input_zero_point, func, layout=self.layout)
-=======
-            # refer to aten/src/ATen/native/quantized/cpu/qreduction.cpp
-            return qnn_torch.apply_with_fp32_fallback(data, input_scale, input_zero_point, func)
->>>>>>> 178f82dc
 
         return func(data)
 
@@ -2019,7 +2006,6 @@
     def none(self, inputs, input_types):
         return None
 
-<<<<<<< HEAD
     def make_pad(self, mode):
         def pad(inputs, input_types):
             data = inputs[0]
@@ -2069,51 +2055,6 @@
                 return _op.nn.pad(data, const_paddings, pad_value=inputs[2], pad_mode=mode)
             else:
                 return _op.nn.pad(data, const_paddings, pad_mode=mode)
-=======
-    def pad_common(self, mode, pad_value, inputs, input_types):
-        data = inputs[0]
-        if isinstance(inputs[1], list):
-            pad_list = inputs[1]
-        else:
-            pad_list = list(self.infer_shape(inputs[1]))
-
-        # initialize paddings based on input len
-        pad_len = len(self.infer_shape(data)) * 2
-        paddings = [0] * pad_len
-
-        if len(pad_list) >= 2:
-            paddings[-1] = pad_list[1]
-            paddings[-2] = pad_list[0]
-        if len(pad_list) >= 4:
-            paddings[-3] = pad_list[3]
-            paddings[-4] = pad_list[2]
-        if len(pad_list) >= 6:
-            paddings[-5] = pad_list[5]
-            paddings[-6] = pad_list[4]
-
-        # group into tuple of 2 ints
-        paddings = [paddings[i : i + 2] for i in range(0, len(paddings), 2)]
-
-        const_paddings = []
-        non_zero_found = False
-        for pad in paddings:
-            const_paddings.append([])
-            for p in pad:
-                if isinstance(p, _expr.Expr):
-                    p = int(_infer_value(p, {}).numpy())
-                elif not isinstance(p, int):
-                    raise NotImplementedError("pad width should be int/expr")
-                const_paddings[-1].append(p)
-                if p != 0:
-                    non_zero_found = True
-
-        if not non_zero_found:
-            return data
-        elif mode == "constant":
-            return _op.nn.pad(data, const_paddings, pad_value=pad_value, pad_mode=mode)
-        else:
-            return _op.nn.pad(data, const_paddings, pad_mode=mode)
->>>>>>> 178f82dc
 
     def pad(self, inputs, input_types):
         # mode: Optional default "constant"
@@ -2257,11 +2198,7 @@
 
             def func(x):
                 return _op.image.resize2d(
-<<<<<<< HEAD
                     x, out_size, self.layout, method, coord_trans, cubic_alpha=-0.75
-=======
-                    x, out_size, None, "NCHW", method, coord_trans, cubic_alpha=-0.75
->>>>>>> 178f82dc
                 )
 
             if self.is_quantized_tensor(data):
@@ -2270,12 +2207,7 @@
                 assert isinstance(inputs[-1], int)
                 input_scale = _expr.const(inputs[-2])
                 input_zero_point = _expr.const(inputs[-1])
-<<<<<<< HEAD
                 return qnn_torch.quantized_upsample(data, input_scale, input_zero_point, func, layout=self.layout)
-=======
-                # currently piggy backs to fp32, it gets identical output as torch
-                return qnn_torch.apply_with_fp32_fallback(data, input_scale, input_zero_point, func)
->>>>>>> 178f82dc
 
             return func(data)
 
@@ -4324,11 +4256,7 @@
         if typ.scalarType() is None:
             # Tensor's type can be unknown if we use torch.jit.script(...)
             # Defaults can be passed in, if not it is float32
-<<<<<<< HEAD
             logging.debug("WARNING: Untyped Tensor found, assume it is %s", default_dtype)
-=======
-            logger.warning("Untyped Tensor found, assume it is %s", default_dtype)
->>>>>>> 178f82dc
             return default_dtype
         else:
             return _convert_data_type(typ.scalarType())
